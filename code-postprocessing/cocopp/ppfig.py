#!/usr/bin/env python
# -*- coding: utf-8 -*-

"""Generic routines for figure generation."""
from __future__ import absolute_import
# from __future__ import unicode_literals  # enum construction fails

import os
from collections import OrderedDict
from operator import itemgetter
from itertools import groupby
import warnings
import numpy as np
from matplotlib import pyplot as plt
import shutil
from six import advance_iterator
# from pdb import set_trace

# absolute_import => . refers to where ppfig resides in the package:
from . import genericsettings, testbedsettings, toolsstats, htmldesc, toolsdivers


# CLASS DEFINITIONS
class Usage(Exception):
    def __init__(self, msg):
        self.msg = msg


# FUNCTION DEFINITIONS
def enum(*sequential, **named):
    enums = dict(zip(sequential, range(len(sequential))), **named)
    return type('Enum', (), enums)


HtmlPage = enum('NON_SPECIFIED', 'ONE', 'MANY', 'PPRLDMANY_BY_GROUP', 'PPRLDMANY_BY_GROUP_MANY',
                'PPTABLE', 'PPTABLE2', 'PPTABLES', 'PPRLDISTR', 'PPRLDISTR2', 'PPLOGLOSS', 'PPSCATTER', 'PPFIGS')


def save_figure(filename,
                algorithm=None,
                format=None,
                layout_rect=(0, 0, 0.99, 1),
                bbox_inches=None,
                subplots_adjust=None):
    """Save figure into an image file.

    `format` is a `str` denoting a file type known to `pylab.savefig`, like 
    "svg", or `None` in which case the defaults from `genericsettings` are
    applied.
    
    If `layout_rect`, the `pylab.tight_layout` method is invoked with
    matplotlib version < 3.

    `subplots_adjust` contains keyword arguments to call the matplotlib
    function with the same name with matplotlib version >= 3. The function
    grants relative additional space of size bottom, left, 1 - top, and
    1 - right by shrinking the printed axes. It is used to prevent outside
    text being cut away.

    'tight' `bbox_inches` lead possibly to (slightly) different figure
    sizes in each case, which is undesirable.
    """
    if not format:
        fig_formats = genericsettings.figure_file_formats
    else:
        fig_formats = (format, )

    label = toolsdivers.get_version_label(algorithm)
    plt.text(0.5, 0.01, label,
             horizontalalignment="center",
             verticalalignment="bottom",
             fontsize=10,
             color='0.5',
             transform=plt.gca().transAxes)
    for format in fig_formats:
        if plt.matplotlib.__version__[0] >= '3' and subplots_adjust:
            # subplots_adjust is used in pprldmany.main with bottom=0.135, right=0.735
            plt.subplots_adjust(**subplots_adjust)
        elif layout_rect:
            try:
                # possible alternative:
                # bbox = gcf().get_tightbbox(gcf().canvas.get_renderer())
                # bbox._bbox.set_points([[plt.xlim()[0], None], [None, None]])
                #
                # layout_rect[2]=0.88 extends the figure to the
                # right, i.e., 0.88 is where the "tight" right figure
                # border is placed whereas everything is plotted
                # further up to plotted figure border at 1
                plt.tight_layout(pad=0.15, rect=layout_rect)
            except Exception as e:
                warnings.warn(
                    'Figure tightening failed (matplotlib version %s)'
                    ' with Exception: "%s"' %
                    (plt.matplotlib.__version__, str(e)))
        try:
            plt.savefig(filename + '.' + format,
                        dpi=60 if genericsettings.in_a_hurry else 300,
                        format=format,
                        bbox_inches=bbox_inches,
                        # pad_inches=0,  # default is 0.1?, 0 leads to cut label text
                        )
            if genericsettings.verbose:
                print('Wrote figure in %s.' % (filename + '.' + format))
        except IOError:
            warnings.warn('%s is not writeable.' % (filename + '.' + format))

pprldmany_per_func_dim_header = 'Runtime distributions (ECDFs) per function'
pprldmany_per_group_dim_header = 'Runtime distributions (ECDFs) summary and function groups'
convergence_plots_header = 'Convergence plots'

links_placeholder = '<!--links-->'

html_header = """<HTML>
<HEAD>
   <META NAME="description" CONTENT="COCO/BBOB figures by function">
   <META NAME="keywords" CONTENT="COCO, BBOB">
   <META HTTP-EQUIV="Content-Type" CONTENT="text/html; charset=iso-8859-1">
   <TITLE> %s </TITLE>
   <SCRIPT SRC="sorttable.js"></SCRIPT>
</HEAD>
<BODY>
<H1> %s
</H1>
%s
"""


def add_image(image_name, add_link_to_image, height=160):
    if add_link_to_image:
        return '<a href="%s"><IMG SRC="%s" height="%dem"></a>' % (image_name, image_name, height)
    else:
        return '<IMG SRC="%s" height="%dem">' % (image_name, height)


def add_link(current_dir, folder, file_name, label,
             indent='',
             ignore_file_exists=False,
             dimension=None):
    if folder:
        path = os.path.join(os.path.realpath(current_dir), folder, file_name)
        href = '%s/%s' % (folder, file_name)
    else:
        path = os.path.join(os.path.realpath(current_dir), file_name)
        href = file_name

    if ignore_file_exists or os.path.isfile(path):
        return '<H3>%s<a href="%s%s">%s</a></H3>\n' % (
            indent, href, "#" + str(dimension) if dimension else "", label)

    return ''


def save_index_html_file(filename):
    with open(filename + '.html', 'w') as f:
        text = ''
        f.write(html_header % tuple(2 * ['COCO Post-Processing Results'] + [text]))

        current_dir = os.path.dirname(os.path.realpath(filename))
        indent = '&nbsp;&nbsp;'

        comparison_links = ''
        many_algorithm_file = '%s.html' % genericsettings.many_algorithm_file_name
        for root, _dirs, files in os.walk(current_dir):
            for elem in _dirs:
                comparison_links += add_link(current_dir, elem, many_algorithm_file, elem, indent)

        if comparison_links:
            f.write('<H2>Comparison data</H2>\n')
            f.write(comparison_links)

        f.write('<H2>Single algorithm data</H2>\n')
        single_algorithm_file = '%s.html' % genericsettings.single_algorithm_file_name
        for root, _dirs, files in os.walk(current_dir):
            for elem in _dirs:
                f.write(add_link(current_dir, elem, single_algorithm_file, elem, indent))

        f.write("\n</BODY>\n</HTML>")


def save_folder_index_file(filename, image_file_extension):

    if not filename:
        return

    current_dir = os.path.dirname(os.path.realpath(filename))

    links = get_home_link()
    links += get_convergence_link(current_dir)
    links += get_rld_link(current_dir)
    links += add_link(current_dir, None, genericsettings.ppfigdim_file_name + '.html',
                      'Scaling with dimension for selected targets')
    links += add_link(current_dir, None, 'pptable.html', 'Tables for selected targets')
    links += add_link(current_dir, None, 'pprldistr.html',
                      'Runtime distribution for selected targets and f-distributions')
    links += add_link(current_dir, None, 'pplogloss.html', 'Runtime loss ratios')

    image_file_name = 'pprldmany-single-functions/pprldmany.%s' % image_file_extension
    if os.path.isfile(os.path.join(current_dir, image_file_name)):
        links += "<H2> %s </H2>\n" % ' Runtime distributions (ECDFs) over all targets'
        links += add_image(image_file_name, True, 380)

    links += add_link(current_dir, None, genericsettings.ppfigs_file_name + '.html', 'Scaling with dimension')
    links += add_link(current_dir, None, genericsettings.pptables_file_name + '.html',
                      'Tables for selected targets')
    links += add_link(current_dir, None, genericsettings.ppscatter_file_name + '.html', 'Scatter plots')
    links += add_link(current_dir, None, genericsettings.pprldistr2_file_name + '.html',
                      'Runtime distribution for selected targets and f-distributions')

    # add the ECDFs aggregated over all functions in all dimensions at the end:
    if os.path.isfile(os.path.join(current_dir, 'pprldmany_02D_noiselessall.svg')):  # weird way to decide what to plot
        links += "<H2> %s </H2>\n" % ' Runtime distributions (ECDFs) over all targets'
        links += add_image('pprldmany_02D_noiselessall.svg', True, 220)
        links += add_image('pprldmany_03D_noiselessall.svg', True, 220)
        links += add_image('pprldmany_05D_noiselessall.svg', True, 220) + ' <br />'
        links += add_image('pprldmany_10D_noiselessall.svg', True, 220)
        links += add_image('pprldmany_20D_noiselessall.svg', True, 220)
        if os.path.isfile(os.path.join(current_dir, 'pprldmany_40D_noiselessall.svg')):
            links += add_image('pprldmany_40D_noiselessall.svg', True, 220)
    if os.path.isfile(os.path.join(current_dir, 'pprldmany_02D_nzall.svg')):  # weird way to decide what to plot
        links += "<H2> %s </H2>\n" % ' Runtime distributions (ECDFs) over all targets'
        links += add_image('pprldmany_02D_nzall.svg', True, 220)
        links += add_image('pprldmany_03D_nzall.svg', True, 220)
        links += add_image('pprldmany_05D_nzall.svg', True, 220) + ' <br />'
        links += add_image('pprldmany_10D_nzall.svg', True, 220)
        links += add_image('pprldmany_20D_nzall.svg', True, 220)
        if os.path.isfile(os.path.join(current_dir, 'pprldmany_40D_nzall.svg')):
            links += add_image('pprldmany_40D_nzall.svg', True, 220)
    if testbedsettings.current_testbed.name == 'bbob-largescale':
        links += "<H2> %s </H2>\n" % ' Runtime distributions (ECDFs) over all targets'
        links += add_image('pprldmany_20D_noiselessall.svg', True, 220)
        links += add_image('pprldmany_40D_noiselessall.svg', True, 220)
        links += add_image('pprldmany_80D_noiselessall.svg', True, 220) + ' <br />'
        links += add_image('pprldmany_160D_noiselessall.svg', True, 220)
        links += add_image('pprldmany_320D_noiselessall.svg', True, 220)
        links += add_image('pprldmany_640D_noiselessall.svg', True, 220)
    #TODO: Remove hardcoded part 

    lines = []
    with open(filename) as infile:
        for line in infile:
            lines.append(line)
            if links_placeholder in line:
                lines.append("%s\n</BODY>\n</HTML>" % links)
                break

    with open(filename, 'w') as outfile:
        for line in lines:
            outfile.write(line)

    save_index_html_file(os.path.join(current_dir, '..', genericsettings.index_html_file_name))


def get_home_link():
    home_link = '<H3><a href="%s%s.html">Home</a></H3>'
    return home_link % ('../', genericsettings.index_html_file_name)


def get_convergence_link(current_dir):
    return add_link(current_dir, None, genericsettings.ppconv_file_name + '.html',
                    convergence_plots_header)


def get_rld_link(current_dir):
    links = ''
    folder = 'pprldmany-single-functions'

    file_name = '%s.html' % genericsettings.pprldmany_file_name
    links += add_link(current_dir, folder, file_name,
                      pprldmany_per_func_dim_header, dimension=20)

    file_name = '%s.html' % genericsettings.pprldmany_group_file_name
    links += add_link(current_dir, folder, file_name,
                      pprldmany_per_group_dim_header, dimension=20)

    file_name = '%s.html' % genericsettings.pprldmany_file_name
    links += add_link(current_dir, '', file_name,
                      pprldmany_per_group_dim_header, dimension=20)

    return links


def get_parent_link(html_page, parent_file_name):
    if parent_file_name and html_page not in (HtmlPage.ONE, HtmlPage.MANY):
        return '<H3><a href="%s.html">Overview page</a></H3>' % parent_file_name

    return ''


def save_single_functions_html(filename,
                               algname='',
                               extension='svg',
                               add_to_names='',
                               dimensions=None,
                               htmlPage=HtmlPage.NON_SPECIFIED,
                               function_groups=None,
                               parentFileName=None,  # used only with HtmlPage.NON_SPECIFIED
                               header=None,  # used only with HtmlPage.NON_SPECIFIED
                               caption=None):  # used only with HtmlPage.NON_SPECIFIED

    name = filename.split(os.sep)[-1]
    current_dir = os.path.dirname(os.path.realpath(filename))
    with open(filename + add_to_names + '.html', 'w') as f:
        header_title = algname + ', ' + name + add_to_names
        links = get_parent_link(htmlPage, parentFileName)

        f.write(html_header % (header_title.lstrip(',').strip(), algname, links))

        if function_groups is None:
            function_groups = OrderedDict([])

        function_group = "nzall" if genericsettings.isNoisy else "noiselessall"
        if htmlPage not in (HtmlPage.PPRLDMANY_BY_GROUP, HtmlPage.PPLOGLOSS):
            temp_function_groups = OrderedDict([(function_group, 'All functions')])
            temp_function_groups.update(function_groups)
            function_groups = temp_function_groups

        first_function_number = testbedsettings.current_testbed.first_function_number
        last_function_number = testbedsettings.current_testbed.last_function_number
        caption_string_format = '<p/>\n%s\n<p/><p/>'

        if htmlPage in (HtmlPage.ONE, HtmlPage.MANY):
            f.write(links_placeholder)
        elif htmlPage is HtmlPage.PPSCATTER:
            current_header = 'Scatter plots per function'
            f.write("\n<H2> %s </H2>\n" % current_header)
            for function_number in range(first_function_number, last_function_number + 1):
                f.write(add_image('ppscatter_f%03d%s.%s' % (function_number, add_to_names, extension), True))

            f.write(caption_string_format % '##bbobppscatterlegend##')

        elif htmlPage is HtmlPage.PPFIGS:
            current_header = 'Scaling of run "time" with dimension'
            f.write("\n<H2> %s </H2>\n" % current_header)
            for function_number in range(first_function_number, last_function_number + 1):
                f.write(add_image('ppfigs_f%03d%s.%s' % (function_number, add_to_names, extension), True))
            f.write(caption_string_format % '##bbobppfigslegend##')

        elif htmlPage is HtmlPage.NON_SPECIFIED:
            current_header = header
            f.write("\n<H2> %s </H2>\n" % current_header)
            if dimensions is not None:
                for index, dimension in enumerate(dimensions):
                    f.write(write_dimension_links(dimension, dimensions, index))
                    for function_number in range(first_function_number, last_function_number + 1):
                        f.write(add_image('%s_f%03d_%02dD.%s' % (name, function_number, dimension, extension), True))
            else:
                for function_number in range(first_function_number, last_function_number + 1):
                    f.write(add_image('%s_f%03d%s.%s' % (name, function_number, add_to_names, extension), True))
        elif htmlPage is HtmlPage.PPRLDMANY_BY_GROUP:
            current_header = pprldmany_per_group_dim_header
            f.write("\n<H2> %s </H2>\n" % current_header)
            for index, dimension in enumerate(dimensions):
                f.write(write_dimension_links(dimension, dimensions, index))
                for fg in function_groups:
                    f.write(add_image('%s_%s_%02dD.%s' % (name, fg, dimension, extension), True, 200))

        elif htmlPage is HtmlPage.PPRLDMANY_BY_GROUP_MANY:
            current_header = pprldmany_per_group_dim_header
            f.write("\n<H2> %s </H2>\n" % current_header)
            for index, dimension in enumerate(dimensions):
                f.write(write_dimension_links(dimension, dimensions, index))
                for typeKey, typeValue in function_groups.items():
                    f.write(add_image('%s_%02dD_%s.%s' % (name, dimension, typeKey, extension), True))

            f.write(caption_string_format % '\n##bbobECDFslegend##')

        elif htmlPage is HtmlPage.PPTABLE:
            current_header = 'aRT in number of function evaluations'
            f.write("<H2> %s </H2>\n" % current_header)
            for index, dimension in enumerate(dimensions):
                f.write(write_dimension_links(dimension, dimensions, index))
                f.write("\n<!--pptableHtml_%d-->\n" % dimension)
            key = 'bbobpptablecaption' + testbedsettings.current_testbed.scenario
            f.write(caption_string_format % htmldesc.getValue('##' + key + '##'))

        elif htmlPage is HtmlPage.PPTABLES:
            write_tables(f, caption_string_format,
                         testbedsettings.current_testbed.reference_algorithm_filename,
                         'pptablesHtml', 'bbobpptablesmanylegend', dimensions)

        elif htmlPage is HtmlPage.PPRLDISTR:
            names = ['pprldistr', 'ppfvdistr']
            dimensions = testbedsettings.current_testbed.rldDimsOfInterest

            header_ecdf = ' Empirical cumulative distribution functions (ECDF)'
            f.write("<H2> %s </H2>\n" % header_ecdf)
            for dimension in dimensions:
                for typeKey, typeValue in function_groups.items():
                    f.write('<p><b>%s in %d-D</b></p>' % (typeValue, dimension))
                    f.write('<div>')
                    for name in names:
                        f.write(add_image('%s_%02dD_%s.%s' % (name, dimension,
                                                              typeKey, extension), True))
                    f.write('</div>')

            key = 'bbobpprldistrlegend' + testbedsettings.current_testbed.scenario
            f.write(caption_string_format % htmldesc.getValue('##' + key + '##'))

        elif htmlPage is HtmlPage.PPRLDISTR2:
            names = ['pprldistr', 'pplogabs']
            dimensions = testbedsettings.current_testbed.rldDimsOfInterest

            header_ecdf = 'Empirical cumulative distribution functions ' \
                         '(ECDFs) per function group'
            f.write("\n<H2> %s </H2>\n" % header_ecdf)
            for dimension in dimensions:
                for typeKey, typeValue in function_groups.items():
                    f.write('<p><b>%s in %d-D</b></p>' % (typeValue, dimension))
                    f.write('<div>')
                    for name in names:
                        f.write(add_image('%s_%02dD_%s.%s'
                                          % (name, dimension, typeKey, extension),
                                          True))
                    f.write('</div>')

            key = 'bbobpprldistrlegendtwo' + testbedsettings.current_testbed.scenario
            f.write(caption_string_format % htmldesc.getValue('##' + key + '##'))

        elif htmlPage is HtmlPage.PPLOGLOSS:
<<<<<<< HEAD
            dimensions = testbedsettings.current_testbed.rldDimsOfInterest
            if reference_algorithm_exists:
=======
            dimensions = genericsettings.rldDimsOfInterest
            if testbedsettings.current_testbed.reference_algorithm_filename:
>>>>>>> 4a945a7f
                current_header = 'aRT loss ratios'
                f.write("<H2> %s </H2>\n" % current_header)

                dimension_list = '-D, '.join(str(x) for x in dimensions) + '-D'
                index = dimension_list.rfind(",")
                dimension_list = dimension_list[:index] + ' and' + dimension_list[index + 1:]

                f.write('<p><b>%s in %s</b></p>' % ('All functions', dimension_list))
                f.write('<div>')
                for dimension in dimensions:
                    f.write(add_image('pplogloss_%02dD_%s.%s' % (dimension, function_group, extension), True))
                f.write('</div>')

                f.write("\n<!--tables-->\n")
                scenario = testbedsettings.current_testbed.scenario
                f.write(caption_string_format % htmldesc.getValue('##bbobloglosstablecaption' + scenario + '##'))

                for typeKey, typeValue in function_groups.items():
                    f.write('<p><b>%s in %s</b></p>' % (typeValue, dimension_list))
                    f.write('<div>')
                    for dimension in dimensions:
                        f.write(add_image('pplogloss_%02dD_%s.%s' % (dimension, typeKey, extension), True))
                    f.write('</div>')

                f.write(caption_string_format % htmldesc.getValue('##bbobloglossfigurecaption' + scenario + '##'))

        if caption:
            f.write(caption_string_format % caption)

        f.write("\n<BR/><BR/><BR/><BR/><BR/>\n</BODY>\n</HTML>")
        
    toolsdivers.replace_in_file(filename + add_to_names + '.html', '??COCOVERSION??', '<br />Data produced with COCO %s' % (toolsdivers.get_version_label(None)))

    if parentFileName:
        save_folder_index_file(os.path.join(current_dir, parentFileName + '.html'), extension)


def write_dimension_links(dimension, dimensions, index):
    links = '<p><A NAME="%d"></A>' % dimension
    if index == 0:
        links += '<A HREF="#%d">Last dimension</A> | ' % dimensions[-1]
    else:
        links += '<A HREF="#%d">Previous dimension</A> | ' % dimensions[index - 1]
    links += '<A HREF="#%d"><b>Dimension = %d</b></A>' % (dimension, dimension)
    if index == len(dimensions) - 1:
        links += ' | <A HREF="#%d">First dimension</A>' % dimensions[0]
    else:
        links += ' | <A HREF="#%d">Next dimension</A>' % dimensions[index + 1]
    links += '</p>\n'

    return links


def write_tables(f, caption_string_format, best_alg_exists, html_key, legend_key, dimensions):
    current_header = 'Table showing the aRT in number of function evaluations'
    if best_alg_exists:
        current_header += ' divided by the best aRT measured during BBOB-2009'

    f.write("\n<H2> %s </H2>\n" % current_header)
    for index, dimension in enumerate(dimensions):
        f.write(write_dimension_links(dimension, dimensions, index))
        f.write("\n<!--%s_%d-->\n" % (html_key, dimension))
    key = legend_key + testbedsettings.current_testbed.scenario
    f.write(caption_string_format % htmldesc.getValue('##' + key + '##'))


def copy_js_files(output_dir):
    """Copies js files to output directory."""

    js_folder = os.path.join(toolsdivers.path_in_package(), 'js')
    for file_in_folder in os.listdir(js_folder):
        if file_in_folder.endswith(".js"):
            shutil.copy(os.path.join(js_folder, file_in_folder), output_dir)


def discretize_limits(limits, smaller_steps_limit=3.1):
    """return new limits with discrete values in k * 10**i with k in [1, 3].

    `limits` has len 2 and the new lower limit is always ``10**-0.2``.

    if `limits[1] / limits[0] < 10**smaller_steps_limits`, k == 3 is an
    additional choice.
    """
    ymin, ymax = limits
    ymin = np.max((ymin, 10 ** -0.2))
    ymax = int(ymax + 1)

    ymax_new = 10 ** np.ceil(np.log10(ymax)) * (1 + 1e-6)
    if 3. * ymax_new / 10 > ymax and np.log10(ymax / ymin) < smaller_steps_limit:
        ymax_new *= 3. / 10
    ymin_new = 10 ** np.floor(np.log10(ymin)) / (1 + 1e-6)
    if 11 < 3 and 3 * ymin_new < ymin and np.log10(ymax / ymin) < 1.1:
        ymin_new *= 3

    if ymin_new < 1.1:
        ymin_new = 10 ** -0.2
    ymin_new = 10 ** -0.2
    return ymin_new, ymax_new


def marker_positions(xdata, ydata, nbperdecade, maxnb,
                     ax_limits=None, y_transformation=None, xmin=1.1):
    """return randomized marker positions

    replacement for downsample, could be improved by becoming independent
    of axis limits?
    """
    if ax_limits is None:  # use current axis limits
        ax_limits = plt.axis()
    tfy = y_transformation
    if tfy is None:
        tfy = lambda x: x  # identity

    xdatarange = np.log10(max([max(xdata), ax_limits[0], ax_limits[1]]) + 0.501) - \
                 np.log10(max([0,  # addresses ax_limits[0] < 0, assumes above max >= 0
                     min([min(xdata), ax_limits[0], ax_limits[1]])]) + 0.5)  # np.log10(xdata[-1]) - np.log10(xdata[0])
    ydatarange = tfy(max([max(ydata), ax_limits[2], ax_limits[3]]) + 0.5) - \
                 tfy(min([min(ydata), ax_limits[2], ax_limits[3]]) + 0.5)  # tfy(ydata[-1]) - tfy(ydata[0])
    nbmarkers = np.min([maxnb, nbperdecade +
                        np.ceil(nbperdecade * (1e-99 + np.abs(np.log10(max(xdata)) - np.log10(min(xdata)))))])
    probs = np.abs(np.diff(np.log10(xdata))) / xdatarange + \
            np.abs(np.diff(tfy(ydata))) / ydatarange
    xpos = []
    ypos = []
    if sum(probs) > 0:
        xoff = np.random.rand() / nbmarkers
        probs /= sum(probs)
        cum = np.cumsum(probs)
        for xact in np.arange(0, 1, 1. / nbmarkers):
            pos = xoff + xact + (1. / nbmarkers) * (0.3 + 0.4 * np.random.rand())
            idx = np.abs(cum - pos).argmin()  # index of closest value
            if xdata[idx] > xmin:
                xpos.append(xdata[idx])
                ypos.append(ydata[idx])
    xpos.append(xdata[-1])
    ypos.append(ydata[-1])
    return xpos, ypos


def plotUnifLogXMarkers(x, y, nbperdecade, logscale=False, **kwargs):
    """Proxy plot function: markers are evenly spaced on the log x-scale

    Remark/TODO: should be called plot_with_unif_markers!? Here is where
    the ECDF plot "done in pprldmany" actually happens.

    This method generates plots with markers regularly spaced on the
    x-scale whereas the matplotlib.pyplot.plot function will put markers
    on data points.

    This method outputs a list of three lines.Line2D objects: the first
    with the line style, the second for the markers and the last for the
    label.

    This function only works with monotonous graph.
    """
    line_args = kwargs.copy()
    line_args['marker'] = ''
    line_args['label'] = ''
    res = plt.plot(x, y, **line_args)  # shouldn't this be done in the calling code?

    if 'marker' in kwargs and len(x) > 0:
        # x2, y2 = downsample(x, y)
        x2, y2 = marker_positions(x, y, nbperdecade, 19, plt.axis(),
                                  np.log10 if logscale else None)
        marker_args = kwargs.copy()
        marker_args['drawstyle'] = 'default'
        marker_args['linestyle'] = ''
        marker_args['label'] = ''
        res2 = plt.plot(x2, y2, **marker_args)
        res.extend(res2)

    if 'label' in kwargs:
        res3 = plt.plot([-1.], [-1.], **kwargs)
        res.extend(res3)

    return res


def consecutiveNumbers(data, prefix=''):
    """Groups a sequence of integers into ranges of consecutive numbers.
    If the prefix is set then the it's placed before each number.

    Example::
      >>> import os
      >>> import cocopp
      >>> returnpath = os.getcwd()  # needed for no effect on other doctests
      >>> os.chdir(cocopp.toolsdivers.path_in_package())
      >>> cocopp.ppfig.consecutiveNumbers([0, 1, 2, 4, 5, 7, 8, 9])
      '0-2, 4, 5, 7-9'
      >>> cocopp.ppfig.consecutiveNumbers([0, 1, 2, 4, 5, 7, 8, 9], 'f')
      'f0-f2, f4, f5, f7-f9'
      >>> os.chdir(returnpath)  # no effect on path from this doctest

    Range of consecutive numbers is at least 3 (therefore [4, 5] is
    represented as "4, 5").
    """
    res = []
    tmp = groupByRange(data)
    for i in tmp:
        tmpstring = list(prefix + str(j) for j in i)
        if len(i) <= 2:  # This means length of ranges are at least 3
            res.append(', '.join(tmpstring))
        else:
            res.append('-'.join((tmpstring[0], tmpstring[-1])))

    return ', '.join(res)


def groupByRange(data):
    """Groups a sequence of integers into ranges of consecutive numbers.

    Helper function of consecutiveNumbers(data), returns a list of lists.
    The key to the solution is differencing with a range so that
    consecutive numbers all appear in same group.
    Useful for determining ranges of functions.
    Ref: http://docs.python.org/release/3.0.1/library/itertools.html
    """
    res = []
    for _k, g in groupby(enumerate(data), lambda x: x[0] - x[1]):
        res.append(list(i for i in map(itemgetter(1), g)))

    return res


def logxticks(limits=[-np.inf, np.inf]):
    """Modify log-scale figure xticks from 10^i to i for values with the
    ``limits`` and (re-)sets the current xlim() thereby turning autoscale
    off (if it was on).

    This is to have xticks that are more visible.
    Modifying the x-limits of the figure after calling this method will
    not update the ticks.
    Please make sure the xlabel is changed accordingly.
    """
    _xticks = plt.xticks()
    xlims = plt.xlim()
    newxticks = []
    for j in _xticks[0]:
        if j > limits[0] and j < limits[1]:  # tick annotations only within the limits
            newxticks.append('%d' % round(np.log10(j)))
        else:
            newxticks.append('')
    plt.xticks(_xticks[0], newxticks)  # this changes the limits (only in newer versions of mpl?)
    plt.xlim(xlims[0], xlims[1])
    # TODO: check the xlabel is changed accordingly?


def beautify():
    """ Customize a figure by adding a legend, axis label, etc."""
    # TODO: what is this function for?
    # Input checking

    # Get axis handle and set scale for each axis
    axisHandle = plt.gca()
    axisHandle.set_yscale("log")

    # Grid options
    axisHandle.grid(True)

    _ymin, ymax = plt.ylim()
    plt.ylim(10 ** -0.2, ymax)  # Set back the default maximum.

    tmp = axisHandle.get_yticks()
    tmp2 = []
    for i in tmp:
        tmp2.append('%d' % round(np.log10(i)))
    axisHandle.set_yticklabels(tmp2)
    axisHandle.set_ylabel('log10 of aRT')


def generateData(dataSet, targetFuncValue):
    """Returns an array of results to be plotted.

    1st column is ert, 2nd is  the number of success, 3rd the success
    rate, 4th the sum of the number of function evaluations, and
    finally the median on successful runs.
    """
    it = iter(reversed(dataSet.evals))
    i = advance_iterator(it)
    prev = np.array([np.nan] * len(i))

    while i[0] <= targetFuncValue:
        prev = i
        try:
            i = advance_iterator(it)
        except StopIteration:
            break

    data = prev[1:].copy()  # keep only the number of function evaluations.
    # was up to rev4997: succ = (np.isnan(data) == False)  # better: ~np.isnan(data)
    succ = np.isfinite(data)
    if succ.any():
        med = toolsstats.prctile(data[succ], 50)[0]
        # Line above was modified at rev 3050 to make sure that we consider only
        # successful trials in the median
    else:
        med = np.nan

    # prepare to compute runlengths / aRT with restarts (AKA SP1)
    data[np.isnan(data)] = dataSet.maxevals[np.isnan(data)]

    res = []
    res.extend(toolsstats.sp(data, issuccessful=succ, allowinf=False))
    res.append(np.mean(data))  # mean(FE)
    res.append(med)

    return np.array(res)


def plot(dsList, _valuesOfInterest=(10, 1, 1e-1, 1e-2, 1e-3, 1e-5, 1e-8),
         isbyinstance=True, kwargs={}):
    """From a DataSetList, plot a graph. Not in use and superseeded by ppfigdim.main!?"""

    # set_trace()
    res = []

    valuesOfInterest = list(_valuesOfInterest)
    valuesOfInterest.sort(reverse=True)

    def transform(dsList):
        """Create dictionary of instances."""

        class StrippedUpDS():
            """Data Set stripped up of everything."""

            pass

        res = {}
        for i in dsList:
            dictinstance = i.createDictInstance()
            for j, idx in sorted(list(dictinstance.items())):
                tmp = StrippedUpDS()
                idxs = list(k + 1 for k in idx)
                idxs.insert(0, 0)
                tmp.evals = i.evals[:, np.r_[idxs]].copy()
                tmp.maxevals = i.maxevals[np.ix_(idx)].copy()
                res.setdefault(j, [])
                res.get(j).append(tmp)
        return res

    for i in range(len(valuesOfInterest)):

        succ = []
        unsucc = []
        displaynumber = []

        dictX = transform(dsList)
        for x in sorted(dictX.keys()):
            dsListByX = dictX[x]
            for j in dsListByX:
                tmp = generateData(j, valuesOfInterest[i])
                if tmp[2] > 0:  # Number of success is larger than 0
                    succ.append(np.append(x, tmp))
                    if tmp[2] < j.nbRuns():
                        displaynumber.append((x, tmp[0], tmp[2]))
                else:
                    unsucc.append(np.append(x, tmp))

        if succ:
            tmp = np.vstack(succ)
            # aRT
            res.extend(plt.plot(tmp[:, 0], tmp[:, 1], **kwargs))
            # median
            tmp2 = plt.plot(tmp[:, 0], tmp[:, -1], **kwargs)
            plt.setp(tmp2, linestyle='', marker='+', markersize=30, markeredgewidth=5)
            # , color=colors[i], linestyle='', marker='+', markersize=30, markeredgewidth=5))
            res.extend(tmp2)

        # To have the legend displayed whatever happens with the data.
        tmp = plt.plot([], [], **kwargs)
        plt.setp(tmp, label=' %+d' % (np.log10(valuesOfInterest[i])))
        res.extend(tmp)

        # Only for the last target function value
        if unsucc:
            tmp = np.vstack(unsucc)  # tmp[:, 0] needs to be sorted!
            res.extend(plt.plot(tmp[:, 0], tmp[:, 1], **kwargs))

    if displaynumber:  # displayed only for the smallest valuesOfInterest
        for j in displaynumber:
            t = plt.text(j[0], j[1] * 1.85, "%.0f" % j[2],
                         horizontalalignment="center",
                         verticalalignment="bottom")
            res.append(t)

    return res


def get_first_html_file(current_dir, prefix):
    filename_list = get_sorted_html_files(current_dir, prefix)
    if filename_list:
        return filename_list[0][0]

    return None


def get_sorted_html_files(current_dir, prefix):

    suffix = 'D.html'
    prefix += '_'

    filename_dict = {}
    for (dir_path, dir_names, file_names) in os.walk(current_dir):
        for filename in file_names:
            if filename.startswith(prefix) and filename.endswith(suffix):
                stripped_filename = filename.replace(prefix, '').replace(suffix, '')
                if stripped_filename.isdigit():
                    key = int(stripped_filename)
                    filename_dict[key] = filename
        break

    pair_list = []
    firstFile = None
    previousFile = None
    for key, filename in sorted(filename_dict.items()):
        if not firstFile:
            firstFile = filename

        if previousFile:
            pair_list.append([previousFile, filename])
        previousFile = filename

    if firstFile and previousFile:
        pair_list.append([previousFile, firstFile])

    return pair_list


class PlottingStyle(object):

    def __init__(self, pprldmany_styles, ppfigs_styles, algorithm_list, in_background):
        self.pprldmany_styles = pprldmany_styles
        self.ppfigs_styles = ppfigs_styles
        self.algorithm_list = algorithm_list
        self.in_background = in_background


def get_plotting_styles(algorithms, only_foreground=False):

    plotting_styles = []

    if not only_foreground:
        for format, pathnames in genericsettings.background.items():
            assert isinstance(pathnames, (list, tuple, set))
            if format is None:
                format = genericsettings.background_default_style
            background_algorithms = [algorithm for algorithm in algorithms
                                     if algorithm in pathnames]
            background_algorithms.sort()
            if len(background_algorithms) > 0:
                ppfigs_styles = {'marker': '',
                                 'color': format[0],
                                 'linestyle': format[1],
                                 }
                pprldmany_styles = {'marker': '',
                                    'label': '',
                                    'color': format[0],
                                    'linestyle': format[1],
                                    }
                plotting_styles.append(PlottingStyle(pprldmany_styles, ppfigs_styles, background_algorithms, True))

    foreground_algorithms = [key for key in algorithms
                             if key in genericsettings.foreground_algorithm_list]
    # foreground_algorithms.sort()  # sorting is not desired, we want to be able to control the order!
    plotting_styles.append(PlottingStyle({},
                                         {},
                                         foreground_algorithms if len(foreground_algorithms) > 0 else algorithms,
                                         False))

    return plotting_styles

def getFontSize(nameList):
    maxFuncLength = max(len(i) for i in nameList)
    fontSize = 24 - max(0, 2 * ((maxFuncLength - 35) / 5))
    return fontSize<|MERGE_RESOLUTION|>--- conflicted
+++ resolved
@@ -417,13 +417,8 @@
             f.write(caption_string_format % htmldesc.getValue('##' + key + '##'))
 
         elif htmlPage is HtmlPage.PPLOGLOSS:
-<<<<<<< HEAD
             dimensions = testbedsettings.current_testbed.rldDimsOfInterest
-            if reference_algorithm_exists:
-=======
-            dimensions = genericsettings.rldDimsOfInterest
             if testbedsettings.current_testbed.reference_algorithm_filename:
->>>>>>> 4a945a7f
                 current_header = 'aRT loss ratios'
                 f.write("<H2> %s </H2>\n" % current_header)
 
