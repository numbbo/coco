#! /usr/bin/env python
# -*- coding: utf-8 -*-

"""Generates figure of the bootstrap distribution of aRT.
    
The main method in this module generates figures of Empirical
Cumulative Distribution Functions of the bootstrap distribution of
the Average Running Time (aRT) divided by the dimension for many
algorithms.

The outputs show the ECDFs of the running times of the simulated runs
divided by dimension for 50 different targets logarithmically uniformly
distributed in [1e−8, 1e2]. The crosses (×) give the median number of
function evaluations of unsuccessful runs divided by dimension.

**Example**

.. plot::
    :width: 50%

    import cocopp

    # Empirical cumulative distribution function of bootstrapped aRT figure
    ds = cocopp.load(cocopp.bbob.get('2009/BIPOP-CMA-ES'))
    figure()
    cocopp.compall.pprldmany.plot(ds) # must rather call main instead of plot?
    cocopp.compall.pprldmany.beautify()

"""

from __future__ import absolute_import, print_function

import os
import warnings
from pdb import set_trace
import numpy as np
import matplotlib.pyplot as plt
from .. import toolsstats, bestalg, genericsettings, testbedsettings
from .. import pproc as pp  # import dictAlgByDim, dictAlgByFun
from .. import toolsdivers  # strip_pathname, str_to_latex
from .. import pprldistr  # plotECDF, beautifyECDF
from .. import ppfig  # consecutiveNumbers, save_figure, plotUnifLogXMarkers, logxticks
from .. import pptex  # numtotex

PlotType = ppfig.enum('ALG', 'DIM', 'FUNC')

displaybest = True
x_limit = None  # not sure whether this is necessary/useful
x_limit_default = 1e7  # better: 10 * genericsettings.evaluation_setting[1], noisy: 1e8, otherwise: 1e7. maximal run length shown
divide_by_dimension = True
annotation_line_end_relative = 1.11  # lines between graph and annotation
annotation_space_end_relative = 1.24  # figure space end relative to x_limit
save_zoom = False  # save zoom into left and right part of the figures
perfprofsamplesize = genericsettings.simulated_runlength_bootstrap_sample_size  # number of bootstrap samples drawn for each fct+target in the performance profile
nbperdecade = 1
median_max_evals_marker_format = ['x', 24, 3]
label_fontsize = 17
title_fontsize = 20
styles = [d.copy() for d in genericsettings.line_styles]  # deep copy

refcolor = 'wheat'
"""color of reference (best) algorithm"""

save_figure = True
close_figure = True

# TODO: update the list below which are not relevant anymore

best = ('AMaLGaM IDEA', 'iAMaLGaM IDEA', 'VNS (Garcia)', 'MA-LS-Chain', 'BIPOP-CMA-ES', 'IPOP-SEP-CMA-ES',
        'BFGS', 'NELDER (Han)', 'NELDER (Doe)', 'NEWUOA', 'full NEWUOA', 'GLOBAL', 'MCS (Neum)',
        'DIRECT', 'DASA', 'POEMS', 'Cauchy EDA', 'Monte Carlo')

best2 = (
'AMaLGaM IDEA', 'iAMaLGaM IDEA', 'VNS (Garcia)', 'MA-LS-Chain', 'BIPOP-CMA-ES', 'IPOP-SEP-CMA-ES', 'BFGS', 'NEWUOA',
'GLOBAL')

eseda = (
'AMaLGaM IDEA', 'iAMaLGaM IDEA', 'VNS (Garcia)', 'MA-LS-Chain', 'BIPOP-CMA-ES', 'IPOP-SEP-CMA-ES', '(1+1)-CMA-ES',
'(1+1)-ES')

ESs = ('BIPOP-CMA-ES', 'IPOP-SEP-CMA-ES', '(1+1)-CMA-ES', '(1+1)-ES', 'BIPOP-ES')

bestnoisy = ()

bestbest = ('BIPOP-CMA-ES', 'NEWUOA', 'GLOBAL', 'NELDER (Doe)')
nikos = ('AMaLGaM IDEA', 'VNS (Garcia)', 'MA-LS-Chain', 'BIPOP-CMA-ES', '(1+1)-CMA-ES', 'G3-PCX', 'NEWUOA',
         'Monte Carlo', 'NELDER (Han)', 'NELDER (Doe)', 'GLOBAL', 'MCS (Neum)')
nikos = ('AMaLGaM IDEA', 'VNS (Garcia)', 'MA-LS-Chain', 'BIPOP-CMA-ES',
         '(1+1)-CMA-ES', '(1+1)-ES', 'IPOP-SEP-CMA-ES', 'BIPOP-ES',
         'NEWUOA',
         'NELDER (Doe)', 'BFGS', 'Monte Carlo')

nikos40D = ('AMaLGaM IDEA', 'iAMaLGaM IDEA', 'BIPOP-CMA-ES',
            '(1+1)-CMA-ES', '(1+1)-ES', 'IPOP-SEP-CMA-ES',
            'NEWUOA', 'NELDER (Han)', 'BFGS', 'Monte Carlo')

# three groups which include all algorithms:
GA = ('DE-PSO', '(1+1)-ES', 'PSO_Bounds', 'DASA', 'G3-PCX', 'simple GA', 'POEMS', 'Monte Carlo')  # 7+1

classics = ('BFGS', 'NELDER (Han)', 'NELDER (Doe)', 'NEWUOA', 'full NEWUOA', 'DIRECT', 'LSfminbnd',
            'LSstep', 'Rosenbrock', 'GLOBAL', 'SNOBFIT', 'MCS (Neum)', 'adaptive SPSA', 'Monte Carlo')  # 13+1

EDA = ('BIPOP-CMA-ES', '(1+1)-CMA-ES', 'VNS (Garcia)', 'EDA-PSO', 'IPOP-SEP-CMA-ES', 'AMaLGaM IDEA',
       'iAMaLGaM IDEA', 'Cauchy EDA', 'BayEDAcG', 'MA-LS-Chain', 'Monte Carlo')  # 10+1

# groups according to the talks
petr = ('DIRECT', 'LSfminbnd', 'LSstep', 'Rosenbrock', 'G3-PCX', 'Cauchy EDA', 'Monte Carlo')
TAO = ('BFGS', 'NELDER (Han)', 'NEWUOA', 'full NEWUOA', 'BIPOP-CMA-ES', 'IPOP-SEP-CMA-ES',
       '(1+1)-CMA-ES', '(1+1)-ES', 'simple GA', 'Monte Carlo')
TAOp = TAO + ('NELDER (Doe)',)
MC = ('Monte Carlo',)

third = ('POEMS', 'VNS (Garcia)', 'DE-PSO', 'EDA-PSO', 'PSO_Bounds', 'PSO', 'AMaLGaM IDEA', 'iAMaLGaM IDEA',
         'MA-LS-Chain', 'DASA', 'BayEDAcG')

funi = [1, 2] + list(range(5, 15))  # 2 is paired Ellipsoid
funilipschitz = [1] + [5, 6] + list(range(8, 13)) + [14]  # + [13]  #13=sharp ridge, 7=step-ellipsoid
fmulti = [3, 4] + list(range(15, 25))  # 3 = paired Rastrigin
funisep = [1, 2, 5]

# input parameter settings
show_algorithms = eseda + ('BFGS',)  # ()==all
# show_algorithms = ('IPOP-SEP-CMA-ES', 'IPOP-CMA-ES', 'BIPOP-CMA-ES',)
# show_algorithms = ('IPOP-SEP-CMA-ES', 'IPOP-CMA-ES', 'BIPOP-CMA-ES',
# 'avg NEWUOA', 'NEWUOA', 'full NEWUOA', 'BFGS', 'MCS (Neum)', 'GLOBAL', 'NELDER (Han)',
# 'NELDER (Doe)', 'Monte Carlo') # ()==all
show_algorithms = ()  # could be one of the list above

# '-'     solid line style
# '--'    dashed line style
# '-.'    dash-dot line style
# ':'     dotted line style
# '.'     point marker
# ','     pixel marker
# 'o'     circle marker
# 'v'     triangle_down marker
# '^'     triangle_up marker
# '<'     triangle_left marker
# '>'     triangle_right marker
# '1'     tri_down marker
# '2'     tri_up marker
# '3'     tri_left marker
# '4'     tri_right marker
# 's'     square marker
# 'p'     pentagon marker
# '*'     star marker
# 'h'     hexagon1 marker
# 'H'     hexagon2 marker
# '+'     plus marker
# 'x'     x marker
# 'D'     diamond marker
# 'd'     thin_diamond marker
# '|'     vline marker
# '_'     hline marker


def plt_plot(*args, **kwargs):
    return plt.plot(*args, clip_on=False, **kwargs)


def beautify():
    """Customize figure presentation."""

    # plt.xscale('log') # Does not work with matplotlib 0.91.2
    a = plt.gca()
    a.set_xscale('log')
    # Tick label handling
    plt.xlim(xmin=1e-0)

    global divide_by_dimension
    if divide_by_dimension:
        if testbedsettings.current_testbed.name == testbedsettings.testbed_name_cons:
            plt.xlabel('log10(# (f+g)-evals / dimension)', fontsize=label_fontsize)
        else:
            plt.xlabel('log10(# f-evals / dimension)', fontsize=label_fontsize)
    else:
        if testbedsettings.current_testbed.name == testbedsettings.testbed_name_cons:
            plt.xlabel('log10(# (f+g)-evals)', fontsize=label_fontsize)
        else:
            plt.xlabel('log10(# f-evals)', fontsize=label_fontsize)
    plt.ylabel('Fraction of function,target pairs', fontsize=label_fontsize)
    ppfig.logxticks()
    pprldistr.beautifyECDF()


def plotdata(data, maxval=None, maxevals=None, CrE=0., **kwargs):
    """Draw a normalized ECDF. What means normalized?
    
    :param seq data: data set, a 1-D ndarray of runlengths
    :param float maxval: right-most value to be displayed, will use the
                         largest non-inf, non-nan value in data if not
                         provided
    :param seq maxevals: if provided, will plot the median of this
                         sequence as a single cross marker
    :param float CrE: Crafting effort the data will be multiplied by
                      the exponential of this value.
    :param kwargs: optional arguments provided to plot function.
    
    """

    # Expect data to be a ndarray.
    x = data[np.isnan(data) == False]  # Take away the nans
    nn = len(x)

    x = x[np.isinf(x) == False]  # Take away the infs
    n = len(x)

    x = np.exp(CrE) * x  # correction by crafting effort CrE

    if n == 0:
        # res = plt.plot((1., ), (0., ), **kwargs)
        res = pprldistr.plotECDF(np.array((1.,)), n=np.inf, **kwargs)
    else:
        dictx = {}  # number of appearances of each value in x
        for i in x:
            dictx[i] = dictx.get(i, 0) + 1

        x = np.array(sorted(dictx))  # x is not a multiset anymore
        y = np.cumsum(list(dictx[i] for i in x))  # cumsum of size of y-steps (nb of appearences)
        idx = sum(x <= x_limit ** annotation_space_end_relative) - 1
        y_last, x_last = y[idx] / float(nn), x[idx]
        if maxval is None:
            maxval = max(x)
        end = np.sum(x <= maxval)
        x = x[:end]
        y = y[:end]

        try:  # plot the very last point outside of the "normal" plotting area
            c = kwargs['color']
            plt_plot([x_last] * 2, [y_last] * 2, '.', color=c, markeredgecolor=c)
        except:
            pass
        x2 = np.hstack([np.repeat(x, 2), maxval])  # repeat x-values for each step in the cdf
        y2 = np.hstack([0.0, np.repeat(y / float(nn), 2)])

        res = ppfig.plotUnifLogXMarkers(x2, y2, nbperdecade * 3 / np.log10(maxval),
                                        logscale=False, clip_on=False, **kwargs)
        # res = plotUnifLogXMarkers(x2, y2, nbperdecade, logscale=False, **kwargs)

        if maxevals:  # Should cover the case where maxevals is None or empty
            x3 = np.median(maxevals)
            if (x3 <= maxval and
                # np.any(x2 <= x3) and   # maxval < median(maxevals)
                not plt.getp(res[-1], 'label').startswith('best')
                ): # TODO: HACK for not considering a "best" algorithm line
                
                try:
                    y3 = y2[x2 <= x3][-1]  # find right y-value for x3==median(maxevals)
                except IndexError:  # median(maxevals) is smaller than any data, can only happen because of CrE?
                    y3 = y2[0]
                h = plt.plot((x3,), (y3,),
                             marker=median_max_evals_marker_format[0],
                             markersize=median_max_evals_marker_format[1],
                             markeredgewidth=median_max_evals_marker_format[2],
                             # marker='x', markersize=24, markeredgewidth=3, 
                             markeredgecolor=plt.getp(res[0], 'color'),
                             ls=plt.getp(res[0], 'ls'),
                             color=plt.getp(res[0], 'color'))
                h.extend(res)
                res = h  # so the last element in res still has the label.
                # Only take sequences for x and y!

    return res


def plotLegend(handles, maxval):
    """Display right-side legend.
    
    :param float maxval: rightmost x boundary
    :returns: list of (ordered) labels and handles.

    The figure is stopped at maxval (upper x-bound), and the graphs in
    the figure are prolonged with straight lines to the right to connect
    with labels of the graphs (uniformly spread out vertically). The
    order of the graphs at the upper x-bound line give the order of the
    labels, in case of ties, the best is the graph for which the x-value
    of the first step (from the right) is smallest.
    
    The annotation string is stripped from preceeding pathnames. 

    """
    reslabels = []
    reshandles = []
    ys = {}
    lh = 0

    def get_label_length(label_list):
        """ Finds the minimal length of the names used in the label so that 
        all the names are different. Always at least 9 character are displayed.
        """

        numberOfCharacters = 7
        firstPart = [i[:numberOfCharacters] for i in label_list]
        maxLength = max(len(i) for i in label_list)
        while (len(firstPart) > len(set(firstPart)) and numberOfCharacters <= maxLength):
            numberOfCharacters += 1
            firstPart = [i[:numberOfCharacters] for i in label_list]

        return min(numberOfCharacters + 2, maxLength)

    handles_with_legend = [h for h in handles if not plt.getp(h[-1], 'label').startswith('_line')]
    label_list = [toolsdivers.strip_pathname1(plt.getp(h[-1], 'label')) for h in handles_with_legend]
    numberOfCharacters = get_label_length(label_list)
    for h in handles_with_legend:
        x2 = []
        y2 = []
        for i in h:
            x2.append(plt.getp(i, "xdata"))
            y2.append(plt.getp(i, "ydata"))

        x2 = np.array(np.hstack(x2))
        y2 = np.array(np.hstack(y2))
        tmp = np.argsort(x2)
        x2 = x2[tmp]
        y2 = y2[tmp]

        h = h[-1]  # we expect the label to be in the last element of h
        tmp = (x2 <= maxval)
        try:
            x2bis = x2[y2 < y2[tmp][-1]][-1]
        except IndexError:  # there is no data with a y smaller than max(y)
            x2bis = 0.
        ys.setdefault(y2[tmp][-1], {}).setdefault(x2bis, []).append(h)
        lh += 1

    if len(show_algorithms) > 0:
        lh = min(lh, len(show_algorithms))
    if lh <= 1:
        lh = 2
<<<<<<< HEAD
    fontsize = genericsettings.minmax_algorithm_fontsize[0] + np.min((1, np.exp(9 - lh))) * (
        genericsettings.minmax_algorithm_fontsize[-1] - genericsettings.minmax_algorithm_fontsize[0])
    i = 0 # loop over the elements of ys

=======
    fontsize_interp = (20.0 - lh) / 10.0
    if fontsize_interp > 1.0:
        fontsize_interp = 1.0
    if fontsize_interp < 0.0:
        fontsize_interp = 0.0
    fontsize_bounds = genericsettings.minmax_algorithm_fontsize
    fontsize = fontsize_bounds[0] + fontsize_interp * (fontsize_bounds[-1] - fontsize_bounds[0])
    i = 0  # loop over the elements of ys
>>>>>>> 276fba08
    for j in sorted(ys.keys()):
        for k in reversed(sorted(ys[j].keys())):
            # enforce "best" algorithm comes first in case of equality
            tmp = []
            for h in ys[j][k]:
                if "best" in plt.getp(h, 'label'):
                    tmp.insert(0, h)
                else:
                    tmp.append(h)
            tmp.reverse()
            ys[j][k] = tmp

            for h in ys[j][k]:
                if (not plt.getp(h, 'label').startswith('_line') and
                        (len(show_algorithms) == 0 or
                                 plt.getp(h, 'label') in show_algorithms)):
                    y = 0.02 + i * 0.96 / (lh - 1)
                    tmp = {}
                    for attr in ('lw', 'ls', 'marker',
                                 'markeredgewidth', 'markerfacecolor',
                                 'markeredgecolor', 'markersize', 'zorder'):
                        tmp[attr] = plt.getp(h, attr)
                    legx = maxval ** annotation_line_end_relative
                    if 'marker' in attr:
                        legx = maxval ** annotation_line_end_relative
                    # reshandles.extend(plt_plot((maxval, legx), (j, y),
                    reshandles.extend(plt_plot((maxval, legx), (j, y),
                                               color=plt.getp(h, 'markeredgecolor'), **tmp))
                    reshandles.append(
                        plt.text(maxval ** (0.02 + annotation_line_end_relative), y,
                                 toolsdivers.str_to_latex(
                                     toolsdivers.strip_pathname1(plt.getp(h, 'label'))[:numberOfCharacters]),
                                 horizontalalignment="left",
                                 verticalalignment="center",
                                 fontsize=fontsize))
                    reslabels.append(plt.getp(h, 'label'))
                    # set_trace()
                    i += 1

    # plt.axvline(x=maxval, color='k') # Not as efficient?
    reshandles.append(plt_plot((maxval, maxval), (0., 1.), color='k'))
    reslabels.reverse()
    plt.xlim(xmax=maxval ** annotation_space_end_relative)
    return reslabels, reshandles


def plot(dsList, targets=None, craftingeffort=0., **kwargs):
    """This function is obsolete?
    Generates a graph of the run length distribution of an algorithm.

    We display the empirical cumulative distribution function ECDF of
    the bootstrapped distribution of the runlength for an algorithm
    (in number of function evaluations) to reach the target functions 
    value :py:data:`targets`.

    :param DataSetList dsList: data set for one algorithm
    :param seq targets: target function values
    :param float crafting effort: the data will be multiplied by the
                                  exponential of this value
    :param dict kwargs: additional parameters provided to plot function.
    
    :returns: handles

    """
    if targets is None:
        targets = testbedsettings.current_testbed.pprldmany_target_values
    try:
        if np.min(targets) >= 1:
            ValueError(
                'smallest target f-value is not smaller than one, use ``pproc.TargetValues(targets)`` to prevent this error')
        targets = pp.TargetValues(targets)
    except TypeError:
        pass
    res = []
    assert len(pp.DataSetList(dsList).dictByDim()) == 1  # We never integrate over dimensions...
    data = []
    maxevals = []
    for entry in dsList:
        for t in targets((entry.funcId, entry.dim)):
            divisor = entry.dim if divide_by_dimension else 1
            x = [np.inf] * perfprofsamplesize
            runlengthunsucc = []
            evals = entry.detEvals([t])[0]
            runlengthsucc = evals[np.isnan(evals) == False] / divisor
            runlengthunsucc = entry.maxevals[np.isnan(evals)] / divisor
            if len(runlengthsucc) > 0:
                x = toolsstats.drawSP(runlengthsucc, runlengthunsucc,
                                      percentiles=[50],
                                      samplesize=perfprofsamplesize)[1]
            data.extend(x)
            maxevals.extend(runlengthunsucc)

    # Display data
    data = np.array(data)
    data = data[np.isnan(data) == False]  # Take away the nans
    n = len(data)
    data = data[np.isinf(data) == False]  # Take away the infs
    # data = data[data <= maxval] # Take away rightmost data
    data = np.exp(craftingeffort) * data  # correction by crafting effort CrE
    if len(data) == 0:  # data is empty.
        res = pprldistr.plotECDF(np.array((1.,)), n=np.inf, **kwargs)
    else:
        res = pprldistr.plotECDF(np.array(data), n=n, **kwargs)
        # plotdata(np.array(data), x_limit, maxevals,
        #                    CrE=0., **kwargs)
    if maxevals:  # Should cover the case where maxevals is None or empty
        x3 = np.median(maxevals)
        if np.any(data > x3):
            y3 = float(np.sum(data <= x3)) / n
            h = plt_plot((x3,), (y3,), marker='x', markersize=24, markeredgewidth=3,
                         markeredgecolor=plt.getp(res[0], 'color'),
                         ls='', color=plt.getp(res[0], 'color'))
            h.extend(res)
            res = h  # so the last element in res still has the label.
    return res


def all_single_functions(dict_alg, is_single_algorithm, sorted_algs=None,
                         output_dir='.', parent_html_file_name=None, settings=genericsettings):
    single_fct_output_dir = (output_dir.rstrip(os.sep) + os.sep +
                             'pprldmany-single-functions'
                             # + os.sep + ('f%03d' % fg)
                             )
    if not os.path.exists(single_fct_output_dir):
        os.makedirs(single_fct_output_dir)

    if is_single_algorithm:
        main(dict_alg,
             order=sorted_algs,
             outputdir=single_fct_output_dir,
             info='',
             parentHtmlFileName=parent_html_file_name,
             plotType=PlotType.DIM,
             settings=settings)

        dictFG = pp.dictAlgByFuncGroup(dict_alg)
        for fg, entries in sorted(dictFG.items()):
            main(entries,
                 order=sorted_algs,
                 outputdir=single_fct_output_dir,
                 info='%s' % (fg),
                 parentHtmlFileName=parent_html_file_name,
                 plotType=PlotType.DIM,
                 settings=settings)

    dictFG = pp.dictAlgByFun(dict_alg)
    for fg, tempDictAlg in sorted(dictFG.items()):

        if is_single_algorithm:
            main(tempDictAlg,
                 order=sorted_algs,
                 outputdir=single_fct_output_dir,
                 info='f%03d' % (fg),
                 parentHtmlFileName=parent_html_file_name,
                 plotType=PlotType.DIM,
                 settings=settings)
        else:
            dictDim = pp.dictAlgByDim(tempDictAlg)
            dims = sorted(dictDim)
            for i, d in enumerate(dims):
                entries = dictDim[d]
                main(entries,
                     order=sorted_algs,
                     outputdir=single_fct_output_dir,
                     info='f%03d_%02dD' % (fg, d),
                     parentHtmlFileName=parent_html_file_name,
                     settings=settings)

            ppfig.save_single_functions_html(
                os.path.join(single_fct_output_dir, genericsettings.pprldmany_file_name),
                '',  # algorithms names are clearly visible in the figure
                dimensions=dims,
                htmlPage=ppfig.HtmlPage.NON_SPECIFIED,
                parentFileName='../%s' % parent_html_file_name if parent_html_file_name else None,
                header=ppfig.pprldmany_per_func_dim_header
            )

    if is_single_algorithm:
        functionGroups = dict_alg[list(dict_alg.keys())[0]].getFuncGroups()

        dictDim = pp.dictAlgByDim(dict_alg)
        dims = sorted(dictDim)
        for i, d in enumerate(dims):
            tempDictAlg = dictDim[d]
            next_dim = dims[i+1] if i + 1 < len(dims) else dims[0]
            dictFG = pp.dictAlgByFuncGroup(tempDictAlg)
            for fg, entries in sorted(dictFG.items()):
                main(entries,
                     order=sorted_algs,
                     outputdir=single_fct_output_dir,
                     info='gr_%s_%02dD' % (fg, d),
                     parentHtmlFileName=parent_html_file_name,
                     plotType=PlotType.FUNC,
                     settings=settings)

        ppfig.save_single_functions_html(
            os.path.join(single_fct_output_dir, genericsettings.pprldmany_group_file_name),
            '',
            dimensions=dims,
            htmlPage=ppfig.HtmlPage.PPRLDMANY_BY_GROUP,
            function_groups=functionGroups,
            parentFileName='../%s' % parent_html_file_name if parent_html_file_name else None
        )


def main(dictAlg, order=None, outputdir='.', info='default',
         dimension=None, parentHtmlFileName=None, plotType=PlotType.ALG, settings = genericsettings):
    """Generates a figure showing the performance of algorithms.

    From a dictionary of :py:class:`DataSetList` sorted by algorithms,
    generates the cumulative distribution function of the bootstrap
    distribution of aRT for algorithms on multiple functions for
    multiple targets altogether.

    :param dict dictAlg: dictionary of :py:class:`DataSetList` instances
                         one instance is equivalent to one algorithm,
    :param list targets: target function values
    :param list order: sorted list of keys to dictAlg for plotting order
    :param str outputdir: output directory
    :param str info: output file name suffix
    :param str parentHtmlFileName: defines the parent html page 

    """
    global x_limit  # late assignment of default, because it can be set to None in config 
    global divide_by_dimension  # not fully implemented/tested yet
    if 'x_limit' not in globals() or x_limit is None:
        x_limit = x_limit_default

    tmp = pp.dictAlgByDim(dictAlg)
    algorithms_with_data = [a for a in dictAlg.keys() if dictAlg[a] != []]
    algorithms_with_data.sort()

    if len(algorithms_with_data) > 1 and len(tmp) != 1 and dimension is None:
        raise ValueError('We never integrate over dimension for more than one algorithm.')
    if dimension is not None:
        if dimension not in tmp.keys():
            raise ValueError('dimension %d not in dictAlg dimensions %s'
                             % (dimension, str(tmp.keys())))
        tmp = {dimension: tmp[dimension]}
    dimList = list(tmp.keys())

    # The sort order will be defined inside this function.    
    if plotType == PlotType.DIM:
        order = []

    # Collect data
    # Crafting effort correction: should we consider any?
    CrEperAlg = {}
    for alg in algorithms_with_data:
        CrE = 0.
        if 1 < 3 and dictAlg[alg][0].algId == 'GLOBAL':
            tmp = dictAlg[alg].dictByNoise()
            assert len(tmp.keys()) == 1
            if list(tmp.keys())[0] == 'noiselessall':
                CrE = 0.5117
            elif list(tmp.keys())[0] == 'nzall':
                CrE = 0.6572
        if plotType == PlotType.DIM:
            for dim in dimList:
                keyValue = '%d-D' % (dim)
                CrEperAlg[keyValue] = CrE
        elif plotType == PlotType.FUNC:
            tmp = pp.dictAlgByFun(dictAlg)
            for f, dictAlgperFunc in tmp.items():
                keyValue = 'f%d' % (f)
                CrEperAlg[keyValue] = CrE
        else:
            CrEperAlg[alg] = CrE
        if CrE != 0.0:
            print('Crafting effort for', alg, 'is', CrE)

    dictData = {}  # list of (ert per function) per algorithm
    dictMaxEvals = {}  # list of (maxevals per function) per algorithm

    # funcsolved = [set()] * len(targets) # number of functions solved per target
    xbest = []
    maxevalsbest = []
    target_values = testbedsettings.current_testbed.pprldmany_target_values

    dictDimList = pp.dictAlgByDim(dictAlg)
    dims = sorted(dictDimList)

    for i, dim in enumerate(dims):
        divisor = dim if divide_by_dimension else 1

        dictDim = dictDimList[dim]
        dictFunc = pp.dictAlgByFun(dictDim)
        for f, dictAlgperFunc in sorted(dictFunc.items()):
            # print(target_values((f, dim)))
            for j, t in enumerate(target_values((f, dim))):
                # for j, t in enumerate(testbedsettings.current_testbed.ecdf_target_values(1e2, f)):
                # funcsolved[j].add(f)

                for alg in sorted(algorithms_with_data):
                    x = [np.inf] * perfprofsamplesize
                    runlengthunsucc = []
                    try:
                        entry = dictAlgperFunc[alg][0]  # one element per fun and per dim.
                        evals = entry.detEvals([t])[0]
                        assert entry.dim == dim
                        runlengthsucc = evals[np.isnan(evals) == False] / divisor
                        runlengthunsucc = entry.maxevals[np.isnan(evals)] / divisor
                        if len(runlengthsucc) > 0:
                            x = toolsstats.drawSP(runlengthsucc, runlengthunsucc,
                                                  percentiles=[50],
                                                  samplesize=perfprofsamplesize)[1]
                    except (KeyError, IndexError):
                        # set_trace()
                        warntxt = ('Data for algorithm %s on function %d in %d-D '
                                   % (alg, f, dim)
                                   + 'are missing.\n')
                        warnings.warn(warntxt)

                    keyValue = alg
                    if plotType == PlotType.DIM:
                        keyValue = '%d-D' % (dim)
                        if keyValue not in order:
                            order.append(keyValue)
                    elif plotType == PlotType.FUNC:
                        keyValue = 'f%d' % (f)
                    dictData.setdefault(keyValue, []).extend(x)
                    dictMaxEvals.setdefault(keyValue, []).extend(runlengthunsucc)

            displaybest = plotType == PlotType.ALG
            if displaybest:
                # set_trace()
                refalgentries = bestalg.load_reference_algorithm(testbedsettings.current_testbed.reference_algorithm_filename)

                if not refalgentries:
                    displaybest = False
                else:
                    refalgentry = refalgentries[(dim, f)]
                    refalgevals = refalgentry.detEvals(target_values((f, dim)))
                    # print(refalgevals)
                    for j in range(len(refalgevals[0])):
                        if refalgevals[1][j]:
                            evals = refalgevals[0][j]
                            # set_trace()
                            assert dim == refalgentry.dim
                            runlengthsucc = evals[np.isnan(evals) == False] / divisor
                            runlengthunsucc = refalgentry.maxevals[refalgevals[1][j]][np.isnan(evals)] / divisor
                            x = toolsstats.drawSP(runlengthsucc, runlengthunsucc,
                                                  percentiles=[50],
                                                  samplesize=perfprofsamplesize)[1]
                        else:
                            x = perfprofsamplesize * [np.inf]
                            runlengthunsucc = []
                        xbest.extend(x)
                        maxevalsbest.extend(runlengthunsucc)

    if order is None:
        order = dictData.keys()

    # Display data
    lines = []
    if displaybest:
        args = {'ls': '-', 'linewidth': 6, 'marker': 'D', 'markersize': 11.,
                'markeredgewidth': 1.5, 'markerfacecolor': refcolor,
                'markeredgecolor': refcolor, 'color': refcolor,
                'label': testbedsettings.current_testbed.reference_algorithm_displayname,
                'zorder': -1}
        lines.append(plotdata(np.array(xbest), x_limit, maxevalsbest,
                              CrE=0., **args))

    def algname_to_label(algname, dirname=None):
        """to be extended to become generally useful"""
        if isinstance(algname, (tuple, list)):  # not sure this is needed
            return ' '.join([str(name) for name in algname])
        return str(algname)

    plotting_style_list = ppfig.get_plotting_styles(order)
    for plotting_style in plotting_style_list:
        for i, alg in enumerate(plotting_style.algorithm_list):
            try:
                data = dictData[alg]
                maxevals = dictMaxEvals[alg]
            except KeyError:
                continue

            args = styles[i % len(styles)]
            args = args.copy()
            args['linewidth'] = 1.5
            args['markersize'] = 12.
            args['markeredgewidth'] = 1.5
            args['markerfacecolor'] = 'None'
            args['markeredgecolor'] = args['color']
            args['label'] = algname_to_label(alg)
            if plotType == PlotType.DIM:
                args['marker'] = genericsettings.dim_related_markers[i]
                args['markeredgecolor'] = genericsettings.dim_related_colors[i]
                args['color'] = genericsettings.dim_related_colors[i]

                # args['markevery'] = perfprofsamplesize # option available in latest version of matplotlib
                # elif len(show_algorithms) > 0:
                # args['color'] = 'wheat'
                # args['ls'] = '-'
                # args['zorder'] = -1
            # plotdata calls pprldistr.plotECDF which calls ppfig.plotUnifLog... which does the work

            args.update(plotting_style.pprldmany_styles)

            lines.append(plotdata(np.array(data), x_limit, maxevals,
                                  CrE=CrEperAlg[alg], **args))

    labels, handles = plotLegend(lines, x_limit)
    if True:  # isLateXLeg:
        if info:
            file_name = os.path.join(outputdir, '%s_%s.tex' % (genericsettings.pprldmany_file_name, info))
        else:
            file_name = os.path.join(outputdir, '%s.tex' % genericsettings.pprldmany_file_name)
        with open(file_name, 'w') as file_obj:
            file_obj.write(r'\providecommand{\nperfprof}{7}')
            algtocommand = {}  # latex commands
            for i, alg in enumerate(order):
                tmp = r'\alg%sperfprof' % pptex.numtotext(i)
                file_obj.write(r'\providecommand{%s}{\StrLeft{%s}{\nperfprof}}' %
                        (tmp, toolsdivers.str_to_latex(
                            toolsdivers.strip_pathname2(algname_to_label(alg)))))
                algtocommand[algname_to_label(alg)] = tmp
            if displaybest:
                tmp = r'\algzeroperfprof'
                refalgname = testbedsettings.current_testbed.reference_algorithm_displayname
                file_obj.write(r'\providecommand{%s}{%s}' % (tmp, refalgname))
                algtocommand[algname_to_label(refalgname)] = tmp

            commandnames = []
            for label in labels:
                commandnames.append(algtocommand[label])
            # file_obj.write(headleg)
            if len(
                    order) > 28:  # latex sidepanel won't work well for more than 25 algorithms, but original labels are also clipped
                file_obj.write(r'\providecommand{\perfprofsidepanel}{\mbox{%s}\vfill\mbox{%s}}'
                        % (commandnames[0], commandnames[-1]))
            else:
                fontsize_command = r'\tiny{}' if len(order) > 19 else ''
                file_obj.write(r'\providecommand{\perfprofsidepanel}{{%s\mbox{%s}' %
                        (fontsize_command, commandnames[0]))  # TODO: check len(labels) > 0
                for i in range(1, len(labels)):
                    file_obj.write('\n' + r'\vfill \mbox{%s}' % commandnames[i])
                file_obj.write('}}\n')
            # file_obj.write(footleg)
            if genericsettings.verbose:
                print('Wrote right-hand legend in %s' % file_name)

    if info:
        figureName = os.path.join(outputdir, '%s_%s' % (genericsettings.pprldmany_file_name, info))
    else:
        figureName = os.path.join(outputdir, '%s' % genericsettings.pprldmany_file_name)
    # beautify(figureName, funcsolved, x_limit*x_annote_factor, False, fileFormat=figformat)
    beautify()

    if plotType == PlotType.FUNC:
        dictFG = pp.dictAlgByFuncGroup(dictAlg)
        dictKey = list(dictFG.keys())[0]
        functionGroups = dictAlg[list(dictAlg.keys())[0]].getFuncGroups()
        text = '%s\n%s, %d-D' % (testbedsettings.current_testbed.name,
                                 functionGroups[dictKey],
                                 dimList[0])
    else:
        text = '%s %s' % (testbedsettings.current_testbed.name,
                            ppfig.consecutiveNumbers(sorted(dictFunc.keys()), 'f'))
        if not (plotType == PlotType.DIM):
            text += ', %d-D' % dimList[0]
    # add information about smallest and largest target and their number
    text += '\n'
    targetstrings = target_values.labels()
    if isinstance(target_values, pp.RunlengthBasedTargetValues):
        text += (str(len(targetstrings)) + ' targets RLs/dim: ' +
                 targetstrings[0] + '..' +
                 targetstrings[len(targetstrings)-1] + '\n')
        text += '  from ' + testbedsettings.current_testbed.reference_algorithm_filename
    else:
        text += (str(len(targetstrings)) + ' targets: ' +
                 targetstrings[0] + '..' +
                 targetstrings[len(targetstrings)-1])        
    # add number of instances 
    text += '\n'
    num_of_instances = []
    for alg in algorithms_with_data:
        if len(dictAlgperFunc[alg]) > 0:
            num_of_instances.append(len((dictAlgperFunc[alg])[0].instancenumbers))
        else:
            warnings.warn('The data for algorithm %s and function %s are missing' % (alg, f))
    # issue a warning if number of instances is inconsistant, but always
    # display only the present number of instances, i.e. remove copies
    if len(set(num_of_instances)) > 1:
        warnings.warn('Number of instances inconsistent over all algorithms: %s instances found.' % str(num_of_instances))
    num_of_instances = set(num_of_instances)
    for n in num_of_instances:
        text += '%d, ' % n

    text = text.rstrip(', ')
    text += ' instances'

    plt.text(0.01, 0.99, text,
             horizontalalignment="left",
             verticalalignment="top",
             transform=plt.gca().transAxes,
             fontsize=0.6*label_fontsize)
    if len(dictFunc) == 1:
        plt.title(' '.join((str(list(dictFunc.keys())[0]),
                            testbedsettings.current_testbed.short_names[list(dictFunc.keys())[0]])),
                  fontsize=title_fontsize)
    a = plt.gca()

    plt.xlim(xmin=1e-0, xmax=x_limit ** annotation_space_end_relative)
    xticks, labels = plt.xticks()
    tmp = []
    for i in xticks:
        tmp.append('%d' % round(np.log10(i)))
    a.set_xticklabels(tmp)

    if save_figure:
        ppfig.save_figure(figureName,
                          dictAlg[algorithms_with_data[0]][0].algId,
                          layout_rect=(0, 0, 0.88, 1))
        if plotType == PlotType.DIM:
            file_name = genericsettings.pprldmany_file_name
            ppfig.save_single_functions_html(
                os.path.join(outputdir, file_name),
                '',  # algorithms names are clearly visible in the figure
                htmlPage=ppfig.HtmlPage.NON_SPECIFIED,
                parentFileName='../%s' % parentHtmlFileName if parentHtmlFileName else None,
                header=ppfig.pprldmany_per_func_dim_header)

    if close_figure:
        plt.close()

        # TODO: should return status or sthg<|MERGE_RESOLUTION|>--- conflicted
+++ resolved
@@ -327,12 +327,6 @@
         lh = min(lh, len(show_algorithms))
     if lh <= 1:
         lh = 2
-<<<<<<< HEAD
-    fontsize = genericsettings.minmax_algorithm_fontsize[0] + np.min((1, np.exp(9 - lh))) * (
-        genericsettings.minmax_algorithm_fontsize[-1] - genericsettings.minmax_algorithm_fontsize[0])
-    i = 0 # loop over the elements of ys
-
-=======
     fontsize_interp = (20.0 - lh) / 10.0
     if fontsize_interp > 1.0:
         fontsize_interp = 1.0
@@ -341,7 +335,6 @@
     fontsize_bounds = genericsettings.minmax_algorithm_fontsize
     fontsize = fontsize_bounds[0] + fontsize_interp * (fontsize_bounds[-1] - fontsize_bounds[0])
     i = 0  # loop over the elements of ys
->>>>>>> 276fba08
     for j in sorted(ys.keys()):
         for k in reversed(sorted(ys[j].keys())):
             # enforce "best" algorithm comes first in case of equality
@@ -623,7 +616,6 @@
 
     dictDimList = pp.dictAlgByDim(dictAlg)
     dims = sorted(dictDimList)
-
     for i, dim in enumerate(dims):
         divisor = dim if divide_by_dimension else 1
 
@@ -832,7 +824,7 @@
     num_of_instances = set(num_of_instances)
     for n in num_of_instances:
         text += '%d, ' % n
-
+            
     text = text.rstrip(', ')
     text += ' instances'
 
