--- conflicted
+++ resolved
@@ -27,19 +27,12 @@
 import warnings
 import numpy as np
 import tarfile
-<<<<<<< HEAD
-=======
 import pkg_resources
->>>>>>> e2933c7b
 
 from . import readalign, pproc
 from .toolsdivers import print_done
 from .ppfig import Usage
-<<<<<<< HEAD
-from . import toolsstats, testbedsettings, cococommands
-=======
 from . import toolsstats, testbedsettings, genericsettings
->>>>>>> e2933c7b
 
 bestAlgorithmEntries = {}
 
@@ -391,18 +384,10 @@
         # processInputArgs need an empty second argument to work:
         algList = (os.path.join(best_alg_file_path, best_algo_filename), '')
         
-<<<<<<< HEAD
-        dsList, sortedAlgs, dictAlg = pproc.processInputArgs(algList, verbose=False)
-        #loadedRefAlg = cococommands.load(os.path.join(best_alg_file_path,
-        #                                               best_algo_filename))
-        
-        bestAlgorithmEntries = generate(dictAlg)
-=======
         dsList, sortedAlgs, dictAlg = pproc.processInputArgs(algList)
         #loadedRefAlg = cococommands.load(os.path.join(best_alg_file_path,
         #                                               best_algo_filename))
         bestAlgorithmEntries = generate(dictAlg, dsList[0].algId)
->>>>>>> e2933c7b
     
     
     
@@ -480,14 +465,6 @@
     print('done with writing pickle...')
 
 
-<<<<<<< HEAD
-def custom_generate(args=algs2009):
-    """Generates best algorithm data set.
-
-    It will create a folder bestAlg in the current working directory
-    with a pickle file corresponding to the bestalg dataSet of the
-    algorithms listed in variable args.
-=======
 def custom_generate(args=algs2009, algId='bestCustomAlg'):
     """Generates best algorithm data set from a given set of algorithms.
 
@@ -495,7 +472,6 @@
     corresponding to the bestalg dataSet of the algorithms listed in
     variable args. This folder is furthermore added to a `.tar.gz` file
     of the same name.
->>>>>>> e2933c7b
 
     This method is called from the python command line from a directory
     containing all necessary data folders::
@@ -503,21 +479,6 @@
     TODO: write the doctest
     """
 
-<<<<<<< HEAD
-    output_dir = 'bestCustomAlg'
-
-    verbose = True
-    dsList, sortedAlgs, dictAlg = pproc.processInputArgs(args, verbose=verbose)
-
-    if not os.path.exists(output_dir):
-        os.mkdir(output_dir)
-        if verbose:
-            print('Folder %s was created.' % output_dir)
-
-    result = generate(dictAlg)
-
-    create_data_files(output_dir, result, dsList[0].isBiobjective())
-=======
     output_dir = algId
 
     genericsettings.verbose = True
@@ -531,7 +492,6 @@
     result = generate(dictAlg, algId)
 
     create_data_files(output_dir, result)
->>>>>>> e2933c7b
 
     tar = tarfile.open(output_dir + ".tar.gz", "w:gz")
     tar.add(output_dir)
@@ -540,11 +500,7 @@
     print('Best algorithm files were written to %s.tar.gz' % output_dir)
 
 
-<<<<<<< HEAD
-def create_data_files(output_dir, result, is_biobjective):
-=======
 def create_data_files(output_dir, result):
->>>>>>> e2933c7b
 
     info_filename = 'bbob-bestalg'
     filename_template = info_filename + '_f%02d_d%02d.%s'
@@ -576,11 +532,7 @@
 
         instance_data = "%d:%d|%10.15e" % (0, average_max_evals, average_final_fun_values)
 
-<<<<<<< HEAD
-        if is_biobjective:
-=======
         if result[result.keys()[0]].testbed == testbedsettings.GECCOBiObjBBOBTestbed:
->>>>>>> e2933c7b
             info_lines.append("algorithm = '%s' indicator = 'hyp'" % value.algId)
             info_lines.append("%% %s" % value.comment)
             info_lines.append("function = %d, dim = %d, %s, %s"
