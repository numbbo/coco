--- conflicted
+++ resolved
@@ -356,11 +356,7 @@
         print("loading best algorithm data in %s failed" % best_algo_filename)
         return bestAlgorithmEntries
 
-<<<<<<< HEAD
     print("Loading best algorithm data from %s ..." % best_algo_filename)
-=======
-    print("  Loading best algorithm data from %s ..." % bestAlgorithmFilename)
->>>>>>> 8b820056
     sys.stdout.flush()
 
     best_alg_file_path = os.path.split(__file__)[0]
@@ -378,7 +374,6 @@
             bestAlgorithmEntries = None
         fid.close()
     else:
-<<<<<<< HEAD
         # processInputArgs need an empty second argument to work:
         algList = (os.path.join(best_alg_file_path, best_algo_filename), '')
         
@@ -391,19 +386,6 @@
     
     
     print_done()
-=======
-        fid = open(pickleFilename, 'r')
-    try:
-        bestAlgorithmEntries = pickle.load(fid)
-    except:
-        warnings.warn("no best algorithm loaded")
-        # raise  # outcomment to diagnose
-        bestAlgorithmEntries = None
-
-    fid.close()
-    #print("  ", end="")
-    #print_done()
->>>>>>> 8b820056
 
     return bestAlgorithmEntries
 
