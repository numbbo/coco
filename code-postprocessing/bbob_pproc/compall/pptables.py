--- conflicted
+++ resolved
@@ -22,69 +22,41 @@
 
 """
 
-<<<<<<< HEAD
-table_caption_one = r"""%
-    Average running time (\aRT\ in number of function 
-    evaluations) divided by the respective best \aRT\ measured during BBOB-2009 in
-    #1.
-    The \aRT\ and in braces, as dispersion measure, the half difference between 90 and 
-    10\%-tile of bootstrapped run lengths appear for each algorithm and 
-    """
-table_caption_two1 = r"""%
-    target, the corresponding best \aRT\
-    in the first row. The different target \Df-values are shown in the top row. 
-    \#succ is the number of trials that reached the (final) target $\fopt + 10^{-8}$.
-    """
-table_caption_two2 = r"""%
-    run-length based target, the corresponding best \aRT\
-    (preceded by the target \Df-value in \textit{italics}) in the first row. 
-    \#succ is the number of trials that reached the target value of the last column.
-    """
-table_caption_rest = r"""%
-    The median number of conducted function evaluations is additionally given in 
-    \textit{italics}, if the target in the last column was never reached. 
-    Entries, succeeded by a star, are statistically significantly better (according to
-    the rank-sum test) when compared to all other algorithms of the table, with
-    $p = 0.05$ or $p = 10^{-k}$ when the number $k$ following the star is larger
-    than 1, with Bonferroni correction by the number of instances. A $\downarrow$
-    indicates the same tested against the best algorithm of BBOB-2009. Best results
-    are printed in bold.
-    """
-tables_many_legend = table_caption_one + table_caption_two1 + table_caption_rest
-tables_many_expensive_legend = table_caption_one + table_caption_two2 + table_caption_rest
-=======
 def get_table_caption():
     """ Sets table caption, based on the genericsettings.current_testbed
         and genericsettings.runlength_based_targets.
+        
+        TODO: \hvref and \fopt should be defined via the current_testbed, 
+        preferably with a single latex command. 
     """
 
     table_caption_one = r"""%
-        Average running time (aRT in number of function
-        evaluations) divided by the respective best aRT measured during BBOB-2009 in
+        Average running time (\aRT\ in number of function 
+        evaluations) divided by the respective best \aRT\ measured during BBOB-2009 in
         #1.
-        The aRT and in braces, as dispersion measure, the half difference between 90 and
-        10\%-tile of bootstrapped run lengths appear for each algorithm and
+        The \aRT\ and in braces, as dispersion measure, the half difference between 
+        10 and 90\%-tile of bootstrapped run lengths appear for each algorithm and 
         """
     table_caption_two1 = r"""%
-        target, the corresponding best aRT
+        target, the corresponding best \aRT\
         in the first row. The different target \Df-values are shown in the top row.
         \#succ is the number of trials that reached the (final) target
         $\fopt + """ + genericsettings.current_testbed.hardesttargetlatex + r"""$.
         """
     table_caption_two2 = r"""%
-        run-length based target, the corresponding best aRT
-        (preceded by the target \Df-value in \textit{italics}) in the first row.
+        run-length based target, the corresponding best \aRT\
+        (preceded by the target \Df-value in \textit{italics}) in the first row. 
         \#succ is the number of trials that reached the target value of the last column.
         """
     table_caption_two_bi = r"""%
-        target, the corresponding best aRT
+        target, the corresponding best \aRT\
         in the first row. The different target \Df-values are shown in the top row.
         \#succ is the number of trials that reached the (final) target
         $\hvref + """ + genericsettings.current_testbed.hardesttargetlatex + r"""$.
         """
     table_caption_rest = r"""%
-        The median number of conducted function evaluations is additionally given in
-        \textit{italics}, if the target in the last column was never reached.
+        The median number of conducted function evaluations is additionally given in 
+        \textit{italics}, if the target in the last column was never reached. 
         Entries, succeeded by a star, are statistically significantly better (according to
         the rank-sum test) when compared to all other algorithms of the table, with
         $p = 0.05$ or $p = 10^{-k}$ when the number $k$ following the star is larger
@@ -105,7 +77,6 @@
         warnings.warn("Current settings do not support pptables caption.")
 
     return table_caption
->>>>>>> 3a372a5e
 
 targetsOfInterest = pproc.TargetValues((10, 1, 1e-1, 1e-2, 1e-3, 1e-5, 1e-7))
 
