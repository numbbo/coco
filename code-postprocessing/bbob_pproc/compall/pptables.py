#!/usr/bin/env python
# -*- coding: utf-8 -*-

"""Routines for the generation of TeX tables."""
from __future__ import absolute_import

import os, sys
from pdb import set_trace
import warnings
import numpy
from .. import genericsettings, bestalg, toolsstats, pproc, ppfigparam, testbedsettings
from ..pptex import writeFEvals2, writeFEvalsMaxPrec, tableXLaTeX, numtotext
from ..toolsstats import significancetest, significance_all_best_vs_other
from ..toolsdivers import str_to_latex, strip_pathname1

"""
See Section Comparison Tables in
http://tao.lri.fr/tiki-index.php?page=BBOC+Data+presentation

"""


def get_table_caption():
    """ Sets table caption, based on the testbedsettings.current_testbed
        and genericsettings.runlength_based_targets.
        
        TODO: \hvref and \fopt should be defined via the current_testbed, 
        preferably with a single latex command. 
    """

    if isinstance(testbedsettings.current_testbed, testbedsettings.LargeScaleTestbed): # Manh : option large scale
        table_caption_one = r"""%
            Average running time (\aRT\ in number of function
            evaluations) divided by the respective best \aRT\ measured during BBOB-2016 in
            #1.
            The \aRT\ and in braces, as dispersion measure, the half difference between
            10 and 90\%-tile of bootstrapped run lengths appear for each algorithm and
            """
    else:
        table_caption_one = r"""%
            Average running time (\aRT\ in number of function
            evaluations) divided by the respective best \aRT\ measured during BBOB-2009 in
            #1.
            The \aRT\ and in braces, as dispersion measure, the half difference between
            10 and 90\%-tile of bootstrapped run lengths appear for each algorithm and
            """
    table_caption_two1 = r"""%
        target, the corresponding best \aRT\
        in the first row. The different target \Df-values are shown in the top row.
        \#succ is the number of trials that reached the (final) target
        $\fopt + """ + testbedsettings.current_testbed.hardesttargetlatex + r"""$.
        """
    table_caption_two2 = r"""%
        run-length based target, the corresponding best \aRT\
        (preceded by the target \Df-value in \textit{italics}) in the first row. 
        \#succ is the number of trials that reached the target value of the last column.
        """
    table_caption_one_bi = r"""%
        Average runtime (\aRT) to reach given targets, measured
        in number of function evaluations, in #1. For each function, the \aRT\ 
        and, in braces as dispersion measure, the half difference between 10 and 
        90\%-tile of (bootstrapped) runtimes is shown for the different
        target \DI-values as shown in the top row. 
        \#succ is the number of trials that reached the last target
        $\hvref + """ + testbedsettings.current_testbed.hardesttargetlatex + r"""$.
        """
<<<<<<< HEAD
    if isinstance(testbedsettings.current_testbed, testbedsettings.LargeScaleTestbed): # Manh : option large scale
        table_caption_rest = (r"""%
            The median number of conducted function evaluations is additionally given in
            \textit{italics}, if the target in the last column was never reached.
            Entries, succeeded by a star, are statistically significantly better (according to
            the rank-sum test) when compared to all other algorithms of the table, with
            $p = 0.05$ or $p = 10^{-k}$ when the number $k$ following the star is larger
            than 1, with Bonferroni correction of #2. """ +
            (r"""A $\downarrow$ indicates the same tested against the best
            algorithm of BBOB-2016."""
            if not (testbedsettings.current_testbed.name == testbedsettings.testbed_name_bi)
            else "") + r"""Best results are printed in bold.
            """)
    else:
        table_caption_rest = (r"""%
            The median number of conducted function evaluations is additionally given in
            \textit{italics}, if the target in the last column was never reached.
            Entries, succeeded by a star, are statistically significantly better (according to
            the rank-sum test) when compared to all other algorithms of the table, with
            $p = 0.05$ or $p = 10^{-k}$ when the number $k$ following the star is larger
            than 1, with Bonferroni correction of #2. """ +
            (r"""A $\downarrow$ indicates the same tested against the best
            algorithm of BBOB-2009."""
            if not (testbedsettings.current_testbed.name == testbedsettings.testbed_name_bi)
            else "") + r"""Best results are printed in bold.
                """)
=======
    table_caption_rest = (r"""%
        The median number of conducted function evaluations is additionally given in 
        \textit{italics}, if the target in the last column was never reached. 
        Entries, succeeded by a star, are statistically significantly better (according to
        the rank-sum test) when compared to all other algorithms of the table, with
        $p = 0.05$ or $p = 10^{-k}$ when the number $k$ following the star is larger
        than 1, with Bonferroni correction of #2. """ +
                          (r"""A $\downarrow$ indicates the same tested against the best
        algorithm of BBOB-2009. """
                           if not (testbedsettings.current_testbed.name == testbedsettings.testbed_name_bi)
                           else "") + r"""Best results are printed in bold.
        """)
>>>>>>> 3651b64c

    if testbedsettings.current_testbed.name == testbedsettings.testbed_name_bi:
        # NOTE: no runlength-based targets supported yet
        table_caption = table_caption_one_bi + table_caption_rest
    elif testbedsettings.current_testbed.name == testbedsettings.testbed_name_single:
        if genericsettings.runlength_based_targets:
            table_caption = table_caption_one + table_caption_two2 + table_caption_rest
        else:
            table_caption = table_caption_one + table_caption_two1 + table_caption_rest
    else:
        warnings.warn("Current settings do not support pptables caption.")

    return table_caption


with_table_heading = False  # in case the page is long enough

allmintarget = {}
allmedtarget = {}

significance_vs_others_symbol = r"\star"
significance_vs_others_symbol_html = r"&#9733;"
significance_vs_ref_symbol = r"\downarrow"
significance_vs_ref_symbol_html = r"&darr;"
maxfloatrepr = 10000.
samplesize = genericsettings.simulated_runlength_bootstrap_sample_size
precfloat = 2
precscien = 2
precdispersion = 1  # significant digits for dispersion


def cite(algName, isNoisefree, isNoisy):
    """Returns the citation key associated to the algorithm name.

    Hard coded while no other solution is found.

    """
    res = []
    # The names of the algorithms must correspond to the name of the folder
    # containing the data. The citations keys must be in bbob.bib.
    if isNoisefree:
        if algName == "ALPS-GA":
            res.append("Hornby:2009")
        if algName in ("AMaLGaM IDEA", "iAMaLGaM IDEA"):
            res.append("DBLP:conf/gecco/BosmanGT09")
        if algName == "BayEDAcG":
            res.append("DBLP:conf/gecco/Gallagher09")
        if algName == "BFGS":
            res.append("DBLP:conf/gecco/Ros09")
        if algName == "Cauchy EDA":
            res.append("DBLP:conf/gecco/Posik09")
        if algName == "BIPOP-CMA-ES":
            res.append("DBLP:conf/gecco/Hansen09")
        if algName == "(1+1)-CMA-ES":
            res.append("DBLP:conf/gecco/AugerH09")
        if algName == "DASA":
            res.append("DBLP:conf/gecco/KorosecS09")
        if algName == "DEPSO":
            res.append("DBLP:conf/gecco/Garcia-NietoAA09")
        if algName == "DIRECT":
            res.append("DBLP:conf/gecco/Posik09a")
        if algName == "EDA-PSO":
            res.append("DBLP:conf/gecco/El-AbdK09")
        if algName == "CMA-EGS":
            res.append("Finck:2009")
        if algName == "G3-PCX":
            res.append("DBLP:conf/gecco/Posik09b")
        if algName == "simple GA":
            res.append("DBLP:conf/gecco/Nicolau09")
        if algName == "GLOBAL":
            res.append("Pal:2009a")
        if algName in ("LSfminbnd", "LSstep"):
            res.append("DBLP:conf/gecco/Posik09c")
        if algName == "MA-LS-Chain":
            res.append("DBLP:conf/gecco/MolinaLH09")
        if algName == "MCS":
            res.append("Huyer:2009b")
        if algName == "NELDER (Han)":
            res.append("DBLP:conf/gecco/Hansen09b")
        if algName == "NELDER (Doe)":
            res.append("DBLP:conf/gecco/DoerrFSW09")
        if algName in ("NEWUOA", "avg NEWUOA", "full NEWUOA"):
            res.append("DBLP:conf/gecco/Ros09b")
        if algName == "(1+1)-ES":
            res.append("DBLP:conf/gecco/Auger09")
        if algName == "POEMS":
            res.append("DBLP:conf/gecco/Kubalik09a")
        if algName == "PSO":
            res.append("DBLP:conf/gecco/El-AbdK09a")
        if algName == "PSO\_Bounds":
            res.append("DBLP:conf/gecco/El-AbdK09b")
        if algName == "Monte Carlo":
            res.append("DBLP:conf/gecco/AugerR09")
        if algName == "Rosenbrock":
            res.append("DBLP:conf/gecco/Posik09d")
        if algName == "IPOP-SEP-CMA-ES":
            res.append("DBLP:conf/gecco/Ros09d")
        if algName == "VNS (Garcia)":
            res.append("DBLP:conf/gecco/Garcia-MartinezL09")
    if isNoisy:
        if algName == "ALPS-GA":
            res.append("Hornby:2009a")
        elif algName in ("AMaLGaM IDEA", "iAMaLGaM IDEA"):
            res.append("DBLP:conf/gecco/BosmanGT09a")
        elif algName in ("avg NEWUOA", "full NEWUOA", "NEWUOA"):
            res.append("DBLP:conf/gecco/Ros09c")
        elif algName == "BayEDAcG":
            res.append("DBLP:conf/gecco/Gallagher09a")
        elif algName == "BFGS":
            res.append("DBLP:conf/gecco/Ros09a")
        elif algName == "BIPOP-CMA-ES":
            res.append("DBLP:conf/gecco/Hansen09a")
        elif algName == "(1+1)-CMA-ES":
            res.append("DBLP:conf/gecco/AugerH09a")
        elif algName == "DASA":
            res.append("DBLP:conf/gecco/KorosecS09a")
        elif algName == "DEPSO":
            res.append("DBLP:conf/gecco/Garcia-NietoAA09a")
        elif algName == "EDA-PSO":
            res.append("DBLP:conf/gecco/El-AbdK09")
        elif algName == "CMA-EGS":
            res.append("Finck:2009a")
        elif algName == "GLOBAL":
            res.append("Pal:2009")
        elif algName == "MA-LS-Chain":
            res.append("DBLP:conf/gecco/MolinaLH09a")
        elif algName == "MCS":
            res.append("Huyer:2009a")
        elif algName == "(1+1)-ES":
            res.append("DBLP:conf/gecco/Auger09a")
        elif algName == "PSO":
            res.append("DBLP:conf/gecco/El-AbdK09a")
        elif algName == "PSO\_Bounds":
            res.append("DBLP:conf/gecco/El-AbdK09b")
        elif algName == "Monte Carlo":
            res.append("DBLP:conf/gecco/AugerR09a")
        elif algName == "IPOP-SEP-CMA-ES":
            res.append("DBLP:conf/gecco/Ros09e")
        elif algName == "SNOBFIT":
            res.append("Huyer:2009")
        elif algName == "VNS (Garcia)":
            res.append("DBLP:conf/gecco/Garcia-MartinezL09a")

    if res:
        res = r"\cite{%s}" % (", ".join(res))
        # set_trace()
    else:
        # res = r"\cite{add_an_entry_for_%s_in_bbob.bib}" % algName
        res = ""
    return res


def getTopIndicesOfColumns(table, maxRank=None):
    """For each column, returns a list of the maxRank-ranked elements.

    This list may have a length larger than maxRank in the case of ties.

    """
    if maxRank is None:
        maxRank = numpy.shape(table)[0]

    ranked = []  # the length of ranked will be the number of columns in table.
    ttable = numpy.transpose(table)
    for line in ttable:
        sid = line.argsort()  # returns the sorted index of the elements of line
        prevValue = None
        rank = []
        for idx in sid:
            if line[idx] == prevValue:  # tie
                continue
            prevValue = line[idx]
            rank.extend(numpy.where(line == prevValue)[0])
            if len(rank) >= maxRank:
                break
        ranked.append(rank)

    return ranked


# TODO: function_headings argument need to be tested, default should be changed according to templates
def main(dictAlg, sortedAlgs, outputdir='.', verbose=True, function_targets_line=True):  # [1, 13, 101]
    """Generate one table per func with results of multiple algorithms."""
    """Difference with the first version:

    * numbers aligned using the decimal separator
    * premices for dispersion measure
    * significance test against best algorithm
    * table width...

    Takes ``pptable_targetsOfInterest`` from testbedsetting's Testbed instance
    as "input argument" to compute the desired target values.
    ``pptable_targetsOfInterest`` might be configured via config.
    
    """

    # TODO: method is long, terrible to read, split if possible

    bestalgentries = bestalg.load_best_algorithm()
<<<<<<< HEAD
=======

>>>>>>> 3651b64c
    testbed = testbedsettings.current_testbed

    # Sort data per dimension and function
    dictData = {}
    dsListperAlg = list(dictAlg[i] for i in sortedAlgs)
    for n, entries in enumerate(dsListperAlg):
        tmpdictdim = entries.dictByDim()
        for d in tmpdictdim:
            tmpdictfun = tmpdictdim[d].dictByFunc()
            for f in tmpdictfun:
                dictData.setdefault((d, f), {})[n] = tmpdictfun[f]

    nbtests = len(dictData)

    funInfos = ppfigparam.read_fun_infos()

    firstFunction = True

    for df in sorted(dictData):
        # Generate one table per df
        # first update targets for each dimension-function pair if needed:
        targetsOfInterest = testbed.pptablemany_targetsOfInterest((df[1], df[0]))
        if isinstance(targetsOfInterest, pproc.RunlengthBasedTargetValues):
            targetf = targetsOfInterest[-1]
        else:
            targetf = testbed.pptable_ftarget

        # best 2009
        if bestalgentries:
            refalgentry = bestalgentries[df]
            refalgert = refalgentry.detERT(targetsOfInterest)
            refalgevals = (refalgentry.detEvals((targetf,))[0][0])

        # Process the data
        # The following variables will be lists of elements each corresponding
        # to an algorithm
        algnames = []
        # algdata = []
        algerts = []
        algevals = []
        algdisp = []
        algnbsucc = []
        algnbruns = []
        algmedmaxevals = []
        algmedfinalfunvals = []
        algtestres = []
        algentries = []

        for n in sorted(dictData[df].keys()):
            entries = dictData[df][n]
            # the number of datasets for a given dimension and function (df)
            # should be strictly 1. TODO: find a way to warn
            # TODO: do this checking before... why wasn't it triggered by ppperprof?
            if len(entries) > 1:
                print entries
                txt = ("There is more than a single entry associated with "
                       "folder %s on %d-D f%d." % (sortedAlgs[n], df[0], df[1]))
                raise Exception(txt)

            entry = entries[0]
            algentries.append(entry)

            algnames.append(sortedAlgs[n])

            evals = entry.detEvals(targetsOfInterest)
            # tmpdata = []
            tmpdisp = []
            tmpert = []
            for i, e in enumerate(evals):
                succ = (numpy.isnan(e) == False)
                ec = e.copy()  # note: here was the previous bug (changes made in e also appeared in evals !)
                ec[succ == False] = entry.maxevals[succ == False]
                ert = toolsstats.sp(ec, issuccessful=succ)[0]
                # tmpdata.append(ert/refalgert[i])
                if succ.any():
                    tmp = toolsstats.drawSP(ec[succ], entry.maxevals[succ == False],
                                            [10, 50, 90], samplesize=samplesize)[0]
                    tmpdisp.append((tmp[-1] - tmp[0]) / 2.)
                else:
                    tmpdisp.append(numpy.nan)
                tmpert.append(ert)
            algerts.append(tmpert)
            algevals.append(evals)
            # algdata.append(tmpdata)
            algdisp.append(tmpdisp)
            algmedmaxevals.append(numpy.median(entry.maxevals))
            algmedfinalfunvals.append(numpy.median(entry.finalfunvals))
            # algmedmaxevals.append(numpy.median(entry.maxevals)/df[0])
            # algmedfinalfunvals.append(numpy.median(entry.finalfunvals))

            if bestalgentries:
                algtestres.append(significancetest(refalgentry, entry, targetsOfInterest))

            # determine success probability for Df = 1e-8
            e = entry.detEvals((targetf,))[0]
            algnbsucc.append(numpy.sum(numpy.isnan(e) == False))
            algnbruns.append(len(e))

        # Process over all data
        # find best values...

        nalgs = len(dictData[df])
        maxRank = 1 + numpy.floor(0.14 * nalgs)  # number of algs to be displayed in bold

        isBoldArray = []  # Point out the best values
        algfinaldata = []  # Store median function values/median number of function evaluations
        tmptop = getTopIndicesOfColumns(algerts, maxRank=maxRank)
        for i, erts in enumerate(algerts):
            tmp = []
            for j, ert in enumerate(erts):  # algi targetj
                tmp.append(i in tmptop[j] or (bestalgentries and nalgs > 7 and algerts[i][j] <= 3. * refalgert[j]))
            isBoldArray.append(tmp)
            algfinaldata.append((algmedfinalfunvals[i], algmedmaxevals[i]))

        # significance test of best given algorithm against all others
        best_alg_idx = numpy.array(algerts).argsort(0)[0, :]  # indexed by target index
<<<<<<< HEAD
        significance_versus_others = significance_all_best_vs_other(algentries, targetsOfInterest, best_alg_idx)[0] # Wassim: seems to crash when data is incomplete 
                
=======
        significance_versus_others = significance_all_best_vs_other(algentries, targetsOfInterest, best_alg_idx)[0]

>>>>>>> 3651b64c
        # Create the table
        table = []
        tableHtml = []
        spec = r'@{}c@{}|*{%d}{@{\,}r@{}X@{\,}}|@{}r@{}@{}l@{}' % (
        len(targetsOfInterest))  # in case StrLeft not working: replaced c@{} with l@{ }
        spec = r'@{}c@{}|*{%d}{@{}r@{}X@{}}|@{}r@{}@{}l@{}' % (
        len(targetsOfInterest))  # in case StrLeft not working: replaced c@{} with l@{ }
        extraeol = []

        # Generate header lines
        if with_table_heading:
            header = funInfos[df[1]] if df[1] in funInfos.keys() else 'f%d' % df[1]
            table.append([r'\multicolumn{%d}{@{\,}c@{\,}}{{\textbf{%s}}}'
                          % (2 * len(targetsOfInterest) + 2, header)])
            extraeol.append('')

        curlineHtml = []
        if function_targets_line is True or (function_targets_line and df[1] in function_targets_line):
            if isinstance(targetsOfInterest, pproc.RunlengthBasedTargetValues):
                curline = [r'\#FEs/D']
                curlineHtml = ['<thead>\n<tr>\n<th>#FEs/D<br>REPLACEH</th>\n']
                counter = 1
                for i in targetsOfInterest.labels():
                    curline.append(r'\multicolumn{2}{@{}c@{}}{%s}' % i)
                    curlineHtml.append('<td>%s<br>REPLACE%d</td>\n' % (i, counter))
                    counter += 1
            else:
                if (testbed.name == testbedsettings.testbed_name_bi):
                    curline = [r'$\Df$']
                    curlineHtml = ['<thead>\n<tr>\n<th>&#916; HV<sub>ref</sub><br>REPLACEH</th>\n']
                else:
                    curline = [r'$\Delta f_\mathrm{opt}$']
                    curlineHtml = ['<thead>\n<tr>\n<th>&#916; f<sub>opt</sub><br>REPLACEH</th>\n']
                counter = 1
                for t in targetsOfInterest:
                    curline.append(r'\multicolumn{2}{@{\,}X@{\,}}{%s}'
                                   % writeFEvals2(t, precision=1, isscientific=True))
                    curlineHtml.append(
                        '<td>%s<br>REPLACE%d</td>\n' % (writeFEvals2(t, precision=1, isscientific=True), counter))
                    counter += 1
                #                curline.append(r'\multicolumn{2}{@{\,}X@{}|}{%s}'
                #                            % writeFEvals2(targetsOfInterest[-1], precision=1, isscientific=True))
            if (testbed.name == testbedsettings.testbed_name_bi):
                curline.append(r'\multicolumn{2}{|@{}l@{}}{\begin{rotate}{30}\#succ\end{rotate}}')
            else:
                curline.append(r'\multicolumn{2}{|@{}l@{}}{\#succ}')
            curlineHtml.append('<td>#succ<br>REPLACEF</td>\n</tr>\n</thead>\n')
            table.append(curline)

        extraeol.append(r'\hline')
        #        extraeol.append(r'\hline\arrayrulecolor{tableShade}')

        curline = [r'\aRT{}$_{\text{best}}$'] if with_table_heading else [r'\textbf{f%d}' % df[1]]
        replaceValue = '\aRT{}<sub>best</sub>' if with_table_heading else ('<b>f%d</b>' % df[1])
        curlineHtml = [item.replace('REPLACEH', replaceValue) for item in curlineHtml]

        if bestalgentries:
            if isinstance(targetsOfInterest, pproc.RunlengthBasedTargetValues):
                # write ftarget:fevals
                counter = 1
                for i in xrange(len(refalgert[:-1])):
                    temp = "%.1e" % targetsOfInterest((df[1], df[0]))[i]
                    if temp[-2] == "0":
                        temp = temp[:-2] + temp[-1]
                    curline.append(r'\multicolumn{2}{@{}c@{}}{\textit{%s}:%s \quad}'
                                   % (temp, writeFEvalsMaxPrec(refalgert[i], 2)))
                    replaceValue = '<i>%s</i>:%s' % (temp, writeFEvalsMaxPrec(refalgert[i], 2))
                    curlineHtml = [item.replace('REPLACE%d' % counter, replaceValue) for item in curlineHtml]
                    counter += 1

                temp = "%.1e" % targetsOfInterest((df[1], df[0]))[-1]
                if temp[-2] == "0":
                    temp = temp[:-2] + temp[-1]
                curline.append(r'\multicolumn{2}{@{}c@{}|}{\textit{%s}:%s }'
                               % (temp, writeFEvalsMaxPrec(refalgert[-1], 2)))
                replaceValue = '<i>%s</i>:%s' % (temp, writeFEvalsMaxPrec(refalgert[-1], 2))
                curlineHtml = [item.replace('REPLACE%d' % counter, replaceValue) for item in curlineHtml]
            else:
                # write #fevals of the reference alg
                counter = 1
                for i in refalgert[:-1]:
                    curline.append(r'\multicolumn{2}{@{}c@{}}{%s \quad}'
                                   % writeFEvalsMaxPrec(i, 2))
                    curlineHtml = [item.replace('REPLACE%d' % counter, writeFEvalsMaxPrec(i, 2)) for item in
                                   curlineHtml]
                    counter += 1
                curline.append(r'\multicolumn{2}{@{}c@{}|}{%s}'
                               % writeFEvalsMaxPrec(refalgert[-1], 2))
                curlineHtml = [item.replace('REPLACE%d' % counter, writeFEvalsMaxPrec(refalgert[-1], 2)) for item in
                               curlineHtml]

            # write the success ratio for the reference alg
            tmp2 = numpy.sum(numpy.isnan(refalgevals) == False)  # count the nb of success
            curline.append('%d' % (tmp2))
            if tmp2 > 0:
                curline.append('/%d' % len(refalgevals))
                replaceValue = '%d/%d' % (tmp2, len(refalgevals))
            else:
                replaceValue = '%d' % tmp2
            curlineHtml = [item.replace('REPLACEF', replaceValue) for item in curlineHtml]

        else:  # if not bestalgentries
            curline.append(r'\multicolumn{%d}{@{}c@{}|}{} & ' % (2 * (len(targetsOfInterest))))
            for counter in range(1, len(targetsOfInterest) + 1):
                curlineHtml = [item.replace('REPLACE%d' % counter, '&nbsp;') for item in curlineHtml]
            curlineHtml = [item.replace('REPLACEF', '&nbsp;') for item in curlineHtml]

        curlineHtml = [i.replace('$\infty$', '&infin;') for i in curlineHtml]
        table.append(curline[:])
        tableHtml.extend(curlineHtml[:])
        tableHtml.append('<tbody>\n')
        extraeol.append('')

        # for i, gna in enumerate(zip((1, 2, 3), ('bla', 'blo', 'bli'))):
        # print i, gna, gno
        # set_trace()
        # Format data
        # if df == (5, 17):
        # set_trace()

        header = r'\providecommand{\ntables}{%d}' % len(testbed.pptablemany_targetsOfInterest)
        for i, alg in enumerate(algnames):
            tableHtml.append('<tr>\n')
            # algname, entries, irs, line, line2, succ, runs, testres1alg in zip(algnames,
            # data, dispersion, isBoldArray, isItalArray, nbsucc, nbruns, testres):
            commandname = r'\alg%stables' % numtotext(i)
            #            header += r'\providecommand{%s}{{%s}{}}' % (commandname, str_to_latex(strip_pathname(alg)))
            header += r'\providecommand{%s}{\StrLeft{%s}{\ntables}}' % (commandname, str_to_latex(strip_pathname1(alg)))
            curline = [commandname + r'\hspace*{\fill}']  # each list element becomes a &-separated table entry?
            curlineHtml = ['<th>%s</th>\n' % str_to_latex(strip_pathname1(alg))]

            zipToEnumerate = zip(algerts[i], algdisp[i], isBoldArray[i], algtestres[i]) if bestalgentries else zip(
                algerts[i], algdisp[i], isBoldArray[i])

            for j, tmp in enumerate(zipToEnumerate):  # j is target index
                if bestalgentries:
                    ert, dispersion, isBold, testres = tmp
                else:
                    ert, dispersion, isBold = tmp

                alignment = '@{\,}X@{\,}'
                if j == len(algerts[i]) - 1:
                    alignment = '@{\,}X@{\,}|'

                data = ert / refalgert[j] if bestalgentries else ert
                # write star for significance against all other algorithms
                str_significance_subsup = ''
                str_significance_subsup_html = ''
                if (len(best_alg_idx) > 0 and len(significance_versus_others) > 0 and
                            i == best_alg_idx[j] and nbtests * significance_versus_others[j][1] < 0.05):
                    logp = -numpy.ceil(numpy.log10(nbtests * significance_versus_others[j][1]))
                    logp = numpy.min((9, logp))  # not messing up the format and handling inf
                    str_significance_subsup = r"^{%s%s}" % (
                    significance_vs_others_symbol, str(int(logp)) if logp > 1 else '')
                    str_significance_subsup_html = '<sup>%s%s</sup>' % (
                    significance_vs_others_symbol_html, str(int(logp)) if logp > 1 else '')

                if bestalgentries:
                    # moved out of the above else: this was a bug!?
                    z, p = testres
                    if (nbtests * p) < 0.05 and data < 1. and z < 0.:
                        if not numpy.isinf(refalgert[j]):
                            tmpevals = algevals[i][j].copy()
                            tmpevals[numpy.isnan(tmpevals)] = algentries[i].maxevals[numpy.isnan(tmpevals)]
                            bestevals = refalgentry.detEvals(targetsOfInterest)
                            bestevals, bestalgalg = (bestevals[0][0], bestevals[1][0])
                            bestevals[numpy.isnan(bestevals)] = refalgentry.maxevals[bestalgalg][numpy.isnan(bestevals)]
                            tmpevals = numpy.array(sorted(tmpevals))[0:min(len(tmpevals), len(bestevals))]
                            bestevals = numpy.array(sorted(bestevals))[0:min(len(tmpevals), len(bestevals))]

                        # The conditions are now that aRT < aRT_best and
                        # all(sorted(FEvals_best) > sorted(FEvals_current)).
                        if numpy.isinf(refalgert[j]) or all(tmpevals < bestevals):
                            nbstars = -numpy.ceil(numpy.log10(nbtests * p))
                            # tmp2[-1] += r'$^{%s}$' % superscript
                            str_significance_subsup += r'_{%s%s}' % (significance_vs_ref_symbol,
                                                                     str(int(nbstars)) if nbstars > 1 else '')
                            str_significance_subsup_html = '<sub>%s%s</sub>' % (significance_vs_ref_symbol_html,
                                                                                str(int(
                                                                                    nbstars)) if nbstars > 1 else '')
                if str_significance_subsup:
                    str_significance_subsup = '$%s$' % str_significance_subsup

                # format number in variable data
                if numpy.isnan(data):
                    curline.append(r'\multicolumn{2}{%s}{.}' % alignment)
                    curlineHtml.append('<td>&nbsp;</td>')
                else:
                    if bestalgentries and numpy.isinf(refalgert[j]):
                        tableentry = r'\textbf{%s}' % writeFEvalsMaxPrec(algerts[i][j], 2)
                        tableentryHtml = '<b>%s</b>' % writeFEvalsMaxPrec(algerts[i][j], 2)
                        if dispersion and numpy.isfinite(dispersion):
                            tableentry += r'\mbox{\tiny (%s)}' % writeFEvalsMaxPrec(dispersion, precdispersion)
                            tableentryHtml += ' (%s)' % writeFEvalsMaxPrec(dispersion, precdispersion)

                        curline.append(r'\multicolumn{2}{%s}{%s}%s'
                                       % (alignment,
                                          tableentry,
                                          str_significance_subsup))

                        curlineHtml.append('<td sorttable_customkey=\"%f\">%s%s</td>\n'
                                           % (algerts[i][j],
                                              tableentryHtml,
                                              str_significance_subsup_html))
                        continue

                    tmp = writeFEvalsMaxPrec(data, precfloat, maxfloatrepr=maxfloatrepr)
                    tmpHtml = writeFEvalsMaxPrec(data, precfloat, maxfloatrepr=maxfloatrepr)
                    sortKey = data
                    if data >= maxfloatrepr or data < 0.01:  # either inf or scientific notation
                        if numpy.isinf(data) and j == len(algerts[i]) - 1:
                            tmp += r'\,\textit{%s}' % writeFEvalsMaxPrec(algfinaldata[i][1], 0,
                                                                         maxfloatrepr=maxfloatrepr)
                            tmpHtml += '<i>%s</i>' % writeFEvalsMaxPrec(algfinaldata[i][1], 0,
                                                                        maxfloatrepr=maxfloatrepr)
                            sortKey = algfinaldata[i][1]
                        else:
                            tmp = writeFEvalsMaxPrec(data, precscien, maxfloatrepr=data)
                            if isBold:
                                tmpHtml = '<b>%s</b>' % tmp
                                tmp = r'\textbf{%s}' % tmp

                        if not numpy.isnan(dispersion):
                            tmpdisp = dispersion / refalgert[j] if bestalgentries else dispersion
                            if tmpdisp >= maxfloatrepr or tmpdisp < 0.005:  # TODO: hack
                                tmpdisp = writeFEvalsMaxPrec(tmpdisp, precdispersion, maxfloatrepr=tmpdisp)
                            else:
                                tmpdisp = writeFEvalsMaxPrec(tmpdisp, precdispersion, maxfloatrepr=maxfloatrepr)
                            tmp += r'\mbox{\tiny (%s)}' % tmpdisp
                            tmpHtml += ' (%s)' % tmpdisp
                        curline.append(r'\multicolumn{2}{%s}{%s%s}' % (alignment, tmp, str_significance_subsup))
                        if (numpy.isinf(sortKey)):
                            sortKey = sys.maxint
                        curlineHtml.append('<td sorttable_customkey=\"%f\">%s%s</td>' % (
                        sortKey, tmpHtml, str_significance_subsup_html))
                    else:
                        tmp2 = tmp.split('.', 1)
                        if len(tmp2) < 2:
                            tmp2.append('')
                        else:
                            tmp2[-1] = '.' + tmp2[-1]
                        if isBold:
                            tmp3 = []
                            tmp3html = []
                            for k in tmp2:
                                tmp3.append(r'\textbf{%s}' % k)
                                tmp3html.append('<b>%s</b>' % k)
                            tmp2 = tmp3
                            tmp2html = tmp3html
                        else:
                            tmp2html = []
                            tmp2html.extend(tmp2)
                        if not numpy.isnan(dispersion):
                            tmpdisp = dispersion / refalgert[j] if bestalgentries else dispersion
                            if tmpdisp >= maxfloatrepr or tmpdisp < 0.01:
                                tmpdisp = writeFEvalsMaxPrec(tmpdisp, precdispersion, maxfloatrepr=tmpdisp)
                            else:
                                tmpdisp = writeFEvalsMaxPrec(tmpdisp, precdispersion, maxfloatrepr=maxfloatrepr)
                            tmp2[-1] += (r'\mbox{\tiny (%s)}' % (tmpdisp))
                            tmp2html[-1] += ' (%s)' % tmpdisp
                        tmp2[-1] += str_significance_subsup
                        tmp2html[-1] += str_significance_subsup_html
                        curline.extend(tmp2)
                        tmp2html = ("").join(str(item) for item in tmp2html)
                        curlineHtml.append('<td sorttable_customkey=\"%f\">%s</td>' % (data, tmp2html))

            curline.append('%d' % algnbsucc[i])
            curline.append('/%d' % algnbruns[i])
            table.append(curline)
            curlineHtml.append(
                '<td sorttable_customkey=\"%d\">%d/%d</td>\n' % (algnbsucc[i], algnbsucc[i], algnbruns[i]))
            curlineHtml = [i.replace('$\infty$', '&infin;') for i in curlineHtml]
            tableHtml.extend(curlineHtml[:])
            extraeol.append('')

        # Write table
        res = tableXLaTeX(table, spec=spec, extraeol=extraeol)
        try:
            filename = os.path.join(outputdir, 'pptables_f%03d_%02dD.tex' % (df[1], df[0]))
            f = open(filename, 'w')
            f.write(header + '\n')
            f.write(res)

            res = ("").join(str(item) for item in tableHtml)
            res = '\n<table class=\"sortable\" style=\"width:800px \">\n%s</table>\n<p/>\n' % res
<<<<<<< HEAD

            if df[0] in testbedsettings.current_testbed.tabDimsOfInterest: # Manh
                filename = os.path.join(outputdir, genericsettings.many_algorithm_file_name + '.html')
=======
            if firstFunction:
                res = '<br><p><b>%d-D</b></p>' % df[0] + res
                firstFunction = False

            if True:
                filename = os.path.join(outputdir, genericsettings.pptables_file_name + '.html')
>>>>>>> 3651b64c
                lines = []
                with open(filename) as infile:
                    for line in infile:
                        if '<!--' + 'pptablesHtml' + '-->' in line:
                            lines.append(res)
                        lines.append(line)

                with open(filename, 'w') as outfile:
                    for line in lines:
                        outfile.write(line)

            if verbose:
                print 'Wrote table in %s' % filename
        except:
            raise
        else:
            f.close()
            # TODO: return status<|MERGE_RESOLUTION|>--- conflicted
+++ resolved
@@ -64,34 +64,7 @@
         \#succ is the number of trials that reached the last target
         $\hvref + """ + testbedsettings.current_testbed.hardesttargetlatex + r"""$.
         """
-<<<<<<< HEAD
-    if isinstance(testbedsettings.current_testbed, testbedsettings.LargeScaleTestbed): # Manh : option large scale
-        table_caption_rest = (r"""%
-            The median number of conducted function evaluations is additionally given in
-            \textit{italics}, if the target in the last column was never reached.
-            Entries, succeeded by a star, are statistically significantly better (according to
-            the rank-sum test) when compared to all other algorithms of the table, with
-            $p = 0.05$ or $p = 10^{-k}$ when the number $k$ following the star is larger
-            than 1, with Bonferroni correction of #2. """ +
-            (r"""A $\downarrow$ indicates the same tested against the best
-            algorithm of BBOB-2016."""
-            if not (testbedsettings.current_testbed.name == testbedsettings.testbed_name_bi)
-            else "") + r"""Best results are printed in bold.
-            """)
-    else:
-        table_caption_rest = (r"""%
-            The median number of conducted function evaluations is additionally given in
-            \textit{italics}, if the target in the last column was never reached.
-            Entries, succeeded by a star, are statistically significantly better (according to
-            the rank-sum test) when compared to all other algorithms of the table, with
-            $p = 0.05$ or $p = 10^{-k}$ when the number $k$ following the star is larger
-            than 1, with Bonferroni correction of #2. """ +
-            (r"""A $\downarrow$ indicates the same tested against the best
-            algorithm of BBOB-2009."""
-            if not (testbedsettings.current_testbed.name == testbedsettings.testbed_name_bi)
-            else "") + r"""Best results are printed in bold.
-                """)
-=======
+
     table_caption_rest = (r"""%
         The median number of conducted function evaluations is additionally given in 
         \textit{italics}, if the target in the last column was never reached. 
@@ -100,11 +73,11 @@
         $p = 0.05$ or $p = 10^{-k}$ when the number $k$ following the star is larger
         than 1, with Bonferroni correction of #2. """ +
                           (r"""A $\downarrow$ indicates the same tested against the best
-        algorithm of BBOB-2009. """
-                           if not (testbedsettings.current_testbed.name == testbedsettings.testbed_name_bi)
+        algorithm of BBOB-%d. """ % testbedsettings.current_testbed.best_algorithm_year # Manh
+                           if (testbedsettings.current_testbed.best_algorithm_filename)
                            else "") + r"""Best results are printed in bold.
         """)
->>>>>>> 3651b64c
+
 
     if testbedsettings.current_testbed.name == testbedsettings.testbed_name_bi:
         # NOTE: no runlength-based targets supported yet
@@ -303,10 +276,7 @@
     # TODO: method is long, terrible to read, split if possible
 
     bestalgentries = bestalg.load_best_algorithm()
-<<<<<<< HEAD
-=======
-
->>>>>>> 3651b64c
+
     testbed = testbedsettings.current_testbed
 
     # Sort data per dimension and function
@@ -423,13 +393,8 @@
 
         # significance test of best given algorithm against all others
         best_alg_idx = numpy.array(algerts).argsort(0)[0, :]  # indexed by target index
-<<<<<<< HEAD
+
         significance_versus_others = significance_all_best_vs_other(algentries, targetsOfInterest, best_alg_idx)[0] # Wassim: seems to crash when data is incomplete 
-                
-=======
-        significance_versus_others = significance_all_best_vs_other(algentries, targetsOfInterest, best_alg_idx)[0]
-
->>>>>>> 3651b64c
         # Create the table
         table = []
         tableHtml = []
@@ -715,18 +680,13 @@
 
             res = ("").join(str(item) for item in tableHtml)
             res = '\n<table class=\"sortable\" style=\"width:800px \">\n%s</table>\n<p/>\n' % res
-<<<<<<< HEAD
-
-            if df[0] in testbedsettings.current_testbed.tabDimsOfInterest: # Manh
-                filename = os.path.join(outputdir, genericsettings.many_algorithm_file_name + '.html')
-=======
             if firstFunction:
                 res = '<br><p><b>%d-D</b></p>' % df[0] + res
                 firstFunction = False
 
-            if True:
+            if df[0] in testbedsettings.current_testbed.tabDimsOfInterest: # Manh
                 filename = os.path.join(outputdir, genericsettings.pptables_file_name + '.html')
->>>>>>> 3651b64c
+
                 lines = []
                 with open(filename) as infile:
                     for line in infile:
