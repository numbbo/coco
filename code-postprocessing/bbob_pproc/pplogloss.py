#! /usr/bin/env python
# -*- coding: utf-8 -*-

"""Module for computing aRT loss ratio

This module outputs figures and tables showing aRT loss ratios.
Comparisons are based on computing the ratio between an aRT value and a
reference (best) aRT value (or the inverse)

"""

from __future__ import absolute_import

import os
from pdb import set_trace
import numpy as np
from matplotlib import pyplot as plt
try:
    from matplotlib.transforms import blended_transform_factory as blend
except ImportError:
    # compatibility matplotlib 0.8
    from matplotlib.transforms import blend_xy_sep_transform as blend
from matplotlib import mlab as mlab

<<<<<<< HEAD
from . import toolsstats, bestalg, testbedsettings
=======
from . import toolsstats, bestalg, testbedsettings, genericsettings
>>>>>>> e2933c7b
from .pptex import writeFEvals2
from .ppfig import saveFigure, consecutiveNumbers

"""
aRT loss ratio of an algorithm A for comparison to a reference/best algorithm.
This works only as comparison to a set of algorithms that reach at least the
same target values. Let f=f_A(EVALS) be the smallest target value such that the
average running time of algorithm A was smaller than or equal to EVALS.
Let aRT_A=EVALS, if aRT_best(next difficult f) < EVALS and
aRT_A=aRT_A(f_A(EVALS)) otherwise (we have aRT_A(f_A(EVALS)) <= EVALS).
The aRT loss ratio for algorithm A is defined as:
    Loss_A = stat_fcts(exp(CrE_A) * aRT_A / aRT_best(f))

    + where f is a function of EVALS and stat_fcts is the desired statistics
      over the values from all functions (or a subgroup of functions), for
      example the geometric mean, min, max or any quantile. More specific: we
      plot versus 'the budget EVALS' the geometric mean (line) and Box-Whisker
      error bars at EVALS=2*D, 10*D, 100*D,...: a box between 25% and 75% with
      the median as additional symbol, a line with "T" as end-marker between
      10% and 90% (the box covers the line) and a single point for min, max.
      For a function subgroup the Box-Whisker is replaced with the four or five
      actual points with the function number written.
      Caption: aRT loss ratio: average running time, aRT (measured in number
      of function evaluations), divided by the best aRT seen in the reference
      algorithm for the respectively same function and target function value,
      plotted versus number of function evaluations for the functions
      $f_1$--$f_{24}$ in dimension $D=XXX$, corrected by the
      parameter-crafting-effort $\exp(CrE)==YYY$. Line: geometric mean over all
      functions. Box-Whisker error bars: 25-75\%-percentile range with median
      (box), 10-90\%-percentile range (line), and minimum and maximum aRT loss
      ratio (points). Alternative Box-Whisker sentence: Points: aRT loss ratio
      for each function.
    + The problem: how to find out CrE_A? Possible solution: ask for input in
      the script and put the given number into the caption and put exp(CrE_A)
      as small symbol on the y-axis of the figure for cross-checking.
    + This should make a collection of graphs for all functions and all
      subgroups which gives an additional page in the 'single algorithm'
      template. Respective tables could be side-by-side the graphs.
    + Example for how to read the graph: a loss ratio of 4 for aRT=20D means,
      that the function value reached with aRT=20D could be reached with the
      respective best algorithm in aRT_best=5D function evaluations on average.
      Therefore, given a budget of 20*D function evaluations, the best
      algorithm could have further improved the function value using the
      remaining 15*D ($75\%=1-1/4$) function evaluations.

Details: if aRT_A = aRT_A(f_A(EVALS)) always, the x-axis of plots between
different algorithms becomes incomparable. Also could aRT_A < aRT_best,
even though aRT_best reaches a better f-value for the given EVALS.

"""

"""OLD STUFF:
aRT loss ratio: average running time, aRT (measured in number
      of function evaluations), divided by the best aRT seen in BBOB-best2009 for
      the respectively same function and target function value, plotted versus
      number of function evaluations for the functions $f_1$--$f_{24}$ in
      dimension $D=XXX$, corrected by the parameter-crafting-effort
      $\exp(CrE)==YYY$. Line: geometric mean over all functions. Box-Whisker
      error bars: 25-75\%-percentile range with median (box),
      10-90\%-percentile range (line), and minimum and maximum aRT loss ratio
      (points).
Table:
\aRT\ loss ratio (see also Figure~\ref{fig:aRTgraphs}) vs.\ a given budget
$\FEvals$. Each cross ({\color{blue}$+$}) represents a single function. The
target value \ftarget\ used for a given \FEvals\ is the smallest (best) recorded
function value such that $\aRT(\ftarget)\le\FEvals$ for the presented algorithm.
Shown is \FEvals\ divided by the respective best $\aRT(\ftarget)$ from BBOB-2009
for functions $f_1$--$f_{24}$ in 5-D and 20-D. Line: geometric mean. Box-Whisker
error bar: 25-75\%-ile with median (box), 10-90\%-ile (caps), and minimum and
maximum \aRT\ loss ratio (points). The vertical line gives the maximal number of
function evaluations in a single trial in this function subset.

\aRT\ loss ratio. The aRT of the considered algorithm, the budget, is shown in
the first column. For the loss ratio the budget is divided by the aRT for the
respective best result from BBOB-2009 (see also Table~\ref{tab:aRTloss}).
The last row $\text{RL}_{\text{US}}/\text{D}$ gives the number of function
evaluations in unsuccessful runs divided by dimension. Shown are the smallest,
10\%-ile, 25\%-ile, 50\%-ile, 75\%-ile and 90\%-ile value (smaller values are
better). The aRT Loss ratio equals to one for the respective best algorithm from
BBOB-2009. Typical median values are between ten and hundred.

\aRT\ loss ratio. The aRT of the considered algorithm, the budget, is shown in
the first column. For the loss ratio the budget is divided by the aRT for the
respective best result from BBOB-2009 (see also Figure~\ref{fig:aRTlogloss}).
The last row $\text{RL}_{\text{US}}/\text{D}$ gives the number of function
evaluations in unsuccessful runs divided by dimension. Shown are the smallest,
10\%-ile, 25\%-ile, 50\%-ile, 75\%-ile and 90\%-ile value (smaller values are
better). The aRT Loss ratio equals to one for the respective best algorithm
from BBOB-2009. Typical median values are between ten and hundred.

such that $\aRT(\ftarget)\le\FEvals$ for the
    Shown is \FEvals\ divided by the respective best $\aRT(\ftarget)$ from BBOB-2009
    %
    for functions $f_1$--$f_{24}$ in 5-D and 20-D.
    %
    % Each \aRT\ is multiplied by $\exp(\CrE)$ correcting for the parameter crafting effort.
"""


def table_caption():
    caption = r"""%
        \aRT\ loss ratio versus the budget in number of $f$-evaluations
        divided by dimension.
        For each given budget \FEvals, the target value \ftarget\ is computed
        as the best target $f$-value reached within the
        budget by the given algorithm.
        Shown is then the \aRT\ to reach \ftarget\ for the given algorithm
        or the budget, if the GECCO-BBOB-2009 best algorithm
        reached a better target within the budget,
        divided by the best \aRT\
        seen in GECCO-BBOB-2009 to reach \ftarget.
        Line: geometric mean. Box-Whisker error bar: 25-75\%-ile with median
        (box), 10-90\%-ile (caps), and minimum and maximum \aRT\ loss ratio
        (points). The vertical line gives the maximal number of function evaluations
        in a single trial in this function subset. See also
        Figure~\ref{fig:aRTlogloss} for results on each function subgroup.
        """

    # Currently all scenarios have the same caption.
    return caption


def figure_caption():
    caption = r"""%
        \aRT\ loss ratios (see Figure~\ref{tab:aRTloss} for details).
        Each cross ({\color{blue}$+$}) represents a single function, the line
        is the geometric mean.
        """

    # Currently all scenarios have the same caption.
    return caption

evalf = None
f_thresh = 1.e-8
whiskerscolor = 'b'
boxescolor = 'b'
medianscolor = 'r'
capscolor = 'k'
flierscolor = 'b'

def detERT(entry, funvals):
    # could be more efficient given that funvals is sorted...
    res = []
    for f in funvals:
        idx = (entry.target <= f)
        try:
            res.append(entry.ert[idx][0])
        except IndexError:
            res.append(np.inf)
    return res

def detf(entry, evals):
    """Determines a function value given a number of evaluations.

    Let A be the algorithm considered. Let f=f_A(evals) be the smallest
    target value such that the average running time of algorithm A was
    smaller than or equal to evals.

    :keyword DataSet entry: data set
    :keyword list evals: numbers of function evaluations considered

    :Returns: list of the target function values

    """
    res = []
    for fevals in evals:
        tmp = (entry.ert <= fevals)
        #set_trace()
        #if len(entry.target[tmp]) == 0:
            #set_trace()
        idx = np.argmin(entry.target[tmp])
        res.append(max(entry.target[idx], f_thresh))
        #res2.append(entry.ert[dix])
        #TODO np.min(empty)
    return res

def generateData(dsList, evals, CrE_A):
    res = {}

    D = set(i.dim for i in dsList).pop() # should have only one element
    #if D == 3:
       #set_trace()

    bestalgentries = bestalg.load_best_algorithm()

    for fun, tmpdsList in dsList.dictByFunc().iteritems():
        assert len(tmpdsList) == 1
        entry = tmpdsList[0]

        bestalgentry = bestalgentries[(D, fun)]

        #aRT_A
        f_A = detf(entry, evals)

        aRT_best = detERT(bestalgentry, f_A)
        aRT_A = detERT(entry, f_A)
        nextbestf = []
        for i in f_A:
            if i == 0.:
                nextbestf.append(0.)
            else:
                tmp = bestalgentry.target[bestalgentry.target < i]
                try:
                    nextbestf.append(tmp[0])
                except IndexError:
                    nextbestf.append(i * 10.**(-0.2)) # TODO: this is a hack

        aRT_best_nextbestf = detERT(bestalgentry, nextbestf)

        for i in range(len(aRT_A)):
            # nextbestf[i] >= f_thresh: this is tested because if it is not true
            # aRT_best_nextbestf[i] is supposed to be infinite.
            if nextbestf[i] >= f_thresh and aRT_best_nextbestf[i] < evals[i]: # is different from the specification...
                aRT_A[i] = evals[i]

        # For test purpose:
        #if fun % 10 == 0:
        #    aRT_A[-2] = 1.
        #    aRT_best[-2] = np.inf
        aRT_A = np.array(aRT_A)
        aRT_best = np.array(aRT_best)
        loss_A = np.exp(CrE_A) * aRT_A / aRT_best
        assert (np.isnan(loss_A) == False).all()
        #set_trace()
        #if np.isnan(loss_A).any() or np.isinf(loss_A).any() or (loss_A == 0.).any():
        #    txt = 'Problem with entry %s' % str(entry)
        #    warnings.warn(txt)
        #    #set_trace()
        res[fun] = loss_A

    return res

def boxplot(x, notch=0, sym='b+', positions=None, widths=None):
    """Makes a box and whisker plot.

    Adapted from matplotlib.axes 0.98.5.2
    Modified such that the caps are set to the 10th and 90th
    percentiles, and to have some control on the colors.

    call signature::

      boxplot(x, notch=0, sym='+', positions=None, widths=None)

    Make a box and whisker plot for each column of *x* or each
    vector in sequence *x*.  The box extends from the lower to
    upper quartile values of the data, with a line at the median.
    The whiskers extend from the box to show the range of the
    data.  Flier points are those past the end of the whiskers.

    - *notch* = 0 (default) produces a rectangular box plot.
    - *notch* = 1 will produce a notched box plot

    *sym* (default 'b+') is the default symbol for flier points.
    Enter an empty string ('') if you don't want to show fliers.

    *whis* (default 1.5) defines the length of the whiskers as
    a function of the inner quartile range.  They extend to the
    most extreme data point within ( ``whis*(75%-25%)`` ) data range.

    *positions* (default 1,2,...,n) sets the horizontal positions of
    the boxes. The ticks and limits are automatically set to match
    the positions.

    *widths* is either a scalar or a vector and sets the width of
    each box. The default is 0.5, or ``0.15*(distance between extreme
    positions)`` if that is smaller.

    *x* is an array or a sequence of vectors.

    Returns a dictionary mapping each component of the boxplot
    to a list of the :class:`matplotlib.lines.Line2D`
    instances created.

    Copyright (c) 2002-2009 John D. Hunter; All Rights Reserved
    """
    whiskers, caps, boxes, medians, fliers = [], [], [], [], []

    # convert x to a list of vectors
    if hasattr(x, 'shape'):
        if len(x.shape) == 1:
            if hasattr(x[0], 'shape'):
                x = list(x)
            else:
                x = [x,]
        elif len(x.shape) == 2:
            nr, nc = x.shape
            if nr == 1:
                x = [x]
            elif nc == 1:
                x = [x.ravel()]
            else:
                x = [x[:, i] for i in xrange(nc)]
        else:
            raise ValueError, "input x can have no more than 2 dimensions"
    if not hasattr(x[0], '__len__'):
        x = [x]
    col = len(x)

    # get some plot info
    if positions is None:
        positions = range(1, col + 1)
    if widths is None:
        distance = max(positions) - min(positions)
        widths = min(0.15*max(distance, 1.0), 0.5)
    if isinstance(widths, float) or isinstance(widths, int):
        widths = np.ones((col,), float) * widths

    # loop through columns, adding each to plot
    for i, pos in enumerate(positions):
        d = np.ravel(x[i])
        # get median and quartiles
        wisk_lo, q1, med, q3, wisk_hi = mlab.prctile(d, [10, 25, 50, 75, 90])
        # get high extreme
        #iq = q3 - q1
        #hi_val = q3 + whis*iq
        #wisk_hi = np.compress( d <= hi_val , d )
        #if len(wisk_hi) == 0:
            #wisk_hi = q3
        #else:
            #wisk_hi = max(wisk_hi)
        ## get low extreme
        #lo_val = q1 - whis*iq
        #wisk_lo = np.compress( d >= lo_val, d )
        #if len(wisk_lo) == 0:
            #wisk_lo = q1
        #else:
            #wisk_lo = min(wisk_lo)
        # get fliers - if we are showing them
        flier_hi = []
        flier_lo = []
        flier_hi_x = []
        flier_lo_x = []
        if len(sym) != 0:
            flier_hi = np.compress(d > wisk_hi, d)
            flier_lo = np.compress(d < wisk_lo, d)
            flier_hi_x = np.ones(flier_hi.shape[0]) * pos
            flier_lo_x = np.ones(flier_lo.shape[0]) * pos

        # get x locations for fliers, whisker, whisker cap and box sides
        box_x_min = pos - widths[i] * 0.5
        box_x_max = pos + widths[i] * 0.5

        wisk_x = np.ones(2) * pos

        cap_x_min = pos - widths[i] * 0.25
        cap_x_max = pos + widths[i] * 0.25
        cap_x = [cap_x_min, cap_x_max]

        # get y location for median
        med_y = [med, med]

        # calculate 'regular' plot
        if notch == 0:
            # make our box vectors
            box_x = [box_x_min, box_x_max, box_x_max, box_x_min, box_x_min]
            box_y = [q1, q1, q3, q3, q1]
            # make our median line vectors
            med_x = [box_x_min, box_x_max]
        # calculate 'notch' plot
        else:
            raise NotImplementedError
            notch_max = med #+ 1.57*iq/np.sqrt(len(d))
            notch_min = med #- 1.57*iq/np.sqrt(len(d))
            if notch_max > q3:
                notch_max = q3
            if notch_min < q1:
                notch_min = q1
            # make our notched box vectors
            box_x = [box_x_min, box_x_max, box_x_max, cap_x_max, box_x_max,
                     box_x_max, box_x_min, box_x_min, cap_x_min, box_x_min,
                     box_x_min]
            box_y = [q1, q1, notch_min, med, notch_max, q3, q3, notch_max,
                     med, notch_min, q1]
            # make our median line vectors
            med_x = [cap_x_min, cap_x_max]
            med_y = [med, med]

        doplot = plt.plot
        whiskers.extend(doplot(wisk_x, [q1, wisk_lo], color=whiskerscolor, linestyle='--'))
        whiskers.extend(doplot(wisk_x, [q3, wisk_hi], color=whiskerscolor, linestyle='--'))
        caps.extend(doplot(cap_x, [wisk_hi, wisk_hi], color=capscolor, linestyle='-'))
        caps.extend(doplot(cap_x, [wisk_lo, wisk_lo], color=capscolor, linestyle='-'))
        boxes.extend(doplot(box_x, box_y, color=boxescolor, linestyle='-'))
        medians.extend(doplot(med_x, med_y, color=medianscolor, linestyle='-'))
        fliers.extend(doplot(flier_hi_x, flier_hi, sym,
                             flier_lo_x, flier_lo, sym))

    # fix our axes/ticks up a little
    newlimits = min(positions)-0.5, max(positions)+0.5
    plt.gca().set_xlim(newlimits)
    plt.gca().set_xticks(positions)

    return dict(whiskers=whiskers, caps=caps, boxes=boxes,
                medians=medians, fliers=fliers)

def plot(xdata, ydata):
    """Plot the aRT log loss figures.

    Two cases: box-whisker plot is used for representing the data of all
    functions, otherwise all data is represented using crosses.

    """
    res = []

    tmp = list(10**np.mean(i[np.isfinite(i)]) for i in ydata)
    res.extend(plt.plot(xdata, tmp, ls='-', color='k', lw=3, #marker='+',
                        markersize=20, markeredgewidth=3))

    if max(len(i) for i in ydata) < 20: # TODO: subgroups of function, hopefully.
        for i, y in enumerate(ydata):
            # plot all single data points
            if (np.isfinite(y) == False).any():
                assert not (np.isinf(y) * y > 0.).any()
                assert not np.isnan(y).any()

                ax = plt.gca()
                trans = blend(ax.transData, ax.transAxes)
                res.extend(plt.plot((xdata[i], ), (0., ),
                                    marker='+', color=flierscolor,
                                    ls='', markersize=20, markeredgewidth=3,
                                    transform=trans, clip_on=False))
                res.append(plt.text(xdata[i], 0.02, '%d' % len(y[np.isinf(y)]),
                                    transform=trans, horizontalalignment='left',
                                    verticalalignment='bottom'))
                y = y[np.isfinite(y)]
                if len(y) == 0:
                    continue

            res.extend(plt.plot([xdata[i]]*len(y), 10**np.array(y),
                                marker='+', color=flierscolor,
                                ls='', markersize=20, markeredgewidth=3))

            # plot dashed vertical line between min and max
            plt.plot([xdata[i]]*2, 10**np.array([min(y), max(y)]),
                     color='k',  # marker='+',
                     ls='--', linewidth=2) #, markersize=20, markeredgewidth=3)
            # plot min and max with different symbol
            #plt.plot([xdata[i]], 10**min(np.array(y)),
            #                    marker='+', color='k',
            #                    ls='', markersize=20, markeredgewidth=3)
            #plt.plot([xdata[i]], 10**max(np.array(y)),
            #                    marker='+', color='k',
            #                    ls='', markersize=20, markeredgewidth=3)
    else:
        for i, y in enumerate(ydata):
            # plot all single data points
            if (np.isfinite(y) == False).any():
                assert not (np.isinf(y) * y > 0.).any()
                assert not np.isnan(y).any()

                ax = plt.gca()
                trans = blend(ax.transData, ax.transAxes)
                res.extend(plt.plot((xdata[i], ), (0, ),
                                    marker='.', color='k',
                                    ls='', markersize=20, markeredgewidth=3,
                                    transform=trans, clip_on=False))
                res.append(plt.text(xdata[i], 0.02, '%d' % len(y[np.isinf(y)]),
                                    transform=trans, horizontalalignment='left',
                                    verticalalignment='bottom'))
                y = y[np.isfinite(y)]

        dictboxwhisker = boxplot(list(10**np.array(i) for i in ydata),
                                 sym='', notch=0, widths=None,
                                 positions=xdata)
        #'medians', 'fliers', 'whiskers', 'boxes', 'caps'
        plt.setp(dictboxwhisker['medians'], lw=3)
        plt.setp(dictboxwhisker['boxes'], lw=3)
        plt.setp(dictboxwhisker['caps'], lw=3)
        plt.setp(dictboxwhisker['whiskers'], lw=3)
        for i in dictboxwhisker.values():
            res.extend(i)
        res.extend(plt.plot(xdata, list(10**min(i) for i in ydata), marker='.',
                            markersize=20, color='k', ls=''))
        res.extend(plt.plot(xdata, list(10**max(i) for i in ydata), marker='.',
                            markersize=20, color='k', ls=''))

    return res

def beautify():
    """Format the figure."""

    a = plt.gca()
    a.set_yscale('log')
    ymin = 1e-2
    ymax = 1e4
    plt.ylim(ymin=ymin, ymax=ymax)
    ydata = np.power(10., np.arange(np.log10(ymin), np.log10(ymax)+1))
    yticklabels = list(str(i) for i in range(int(np.log10(ymin)),
                                             int(np.log10(ymax)+1)))
    plt.yticks(ydata, yticklabels)

    plt.xlabel('log10 of FEvals / dimension')
    plt.ylabel('log10 of aRT loss ratio')
    #a.yaxis.grid(True, which='minor')
    a.yaxis.grid(True, which='major')

def generateTable(dsList, CrE=0., outputdir='.', info='default'):
    """Generates aRT loss ratio tables.

    :param DataSetList dsList: input data set
    :param float CrE: crafting effort (see COCO documentation)
    :param string outputdir: output folder (must exist)
    :param string info: string suffix for output file names

    """

    # If there is no best algorithm.
    if not bestalg.load_best_algorithm():
        return

    #Set variables
    prcOfInterest = [0, 10, 25, 50, 75, 90]
    for d, dsdim in dsList.dictByDim().iteritems():
        maxevals = []
        funcs = []
        mFE = []

        for i in dsdim:
            maxevals.append(max(i.ert[np.isinf(i.ert) == False]))
            funcs.append(i.funcId)
            mFE.append(max(i.maxevals))

        maxevals = max(maxevals)
        mFE = max(mFE)
        EVALS = [2.*d]
        EVALS.extend(10.**(np.arange(1, np.log10(1e-9 + maxevals * 1./d))) * d)
        #Set variables: Done
        data = generateData(dsList, EVALS, CrE)

        generateSingleTableTex(dsList, funcs, mFE, d, prcOfInterest, EVALS,
                               data, outputdir, info)
        generateSingleTableHtml(dsList, funcs, mFE, d, prcOfInterest, EVALS,
                                data, outputdir, info)


def generateSingleTableTex(dsList, funcs, mFE, d, prcOfInterest, EVALS, data,
                           outputdir='.', info='default'):
    """Generates single aRT loss ratio table.

    :param DataSetList dsList: input data set
    :param funcs:
    :param mFE:
    :param d:
    :param prcOfInterest:
    :param EVALS:
    :param data:
    :param string outputdir: output folder (must exist)
    :param string info: string suffix for output file names

    """

    res = []

    tmp = "\\textbf{\\textit{f}\\raisebox{-0.35ex}{%d}--" \
          "\\textit{f}\\raisebox{-0.35ex}{%d} in %d-D}, maxFE/D=%s" \
          % (min(funcs), max(funcs), d, writeFEvals2(int(mFE/d), maxdigits=6))

    res.append(r" & \multicolumn{" + str(len(prcOfInterest)) + "}{|c}{" + tmp + "}")

    header = ["\\#FEs/D"]
    for i in prcOfInterest:
        if i == 0:
            tmp = "best"
        elif i == 50:
            tmp = "\\textbf{med}"
        else:
            tmp = "%d\\%%" % i
        header.append(tmp)

    #set_trace()
    res.append(" & ".join(header))
    for i in range(len(EVALS)):
        tmpdata = list(data[f][i] for f in data)
        #set_trace()
        tmpdata = toolsstats.prctile(tmpdata, prcOfInterest)
        # format entries
        #tmp = [writeFEvals(EVALS[i]/d, '.0')]
        if EVALS[i]/d < 200:
            tmp = [writeFEvals2(EVALS[i]/d, 3)]
        else:
            tmp = [writeFEvals2(EVALS[i]/d, 1)]
        for j in tmpdata:
            # tmp.append(writeFEvals(j, '.2'))
            # tmp.append(writeFEvals2(j, 2))
            if j == 0.:
                tmp.append("~\\,0")
            elif j < 1:
                tmp.append("~\\,%1.2f" % j)
            elif j < 10:
                tmp.append("\\hspace*{1ex}%1.1f" % j)
            elif j < 100:
                tmp.append("%2.0f" % j)
            else:
                ar = ("%1.1e" % j).split('e')
                tmp.append(ar[0] + 'e' + str(int(ar[1])))
            # print tmp[-1]
        res.append(" & ".join(tmp))

    # add last line: runlength distribution for which 1e-8 was not reached.
    tmp = [r"$\text{RL}_{\text{US}}$/D"]
    tmpdata = []
    for i in dsList:
        it = reversed(i.evals)
        curline = None
        nextline = it.next()
        while nextline[0] <= f_thresh:
            curline = nextline[1:]
            nextline = it.next()
        if curline is None:
            tmpdata.extend(i.maxevals)
        else:
            tmpdata.extend(i.maxevals[np.isnan(curline)])

    #set_trace()
    if tmpdata: # if it is not empty
        tmpdata = toolsstats.prctile(tmpdata, prcOfInterest)
        for j in tmpdata:
            tmp.append(writeFEvals2(j/d, 1))
        res.append(" & ".join(tmp))

    res = (r"\\"+ "\n").join(res)
    res = r"\begin{tabular}{c|" + len(prcOfInterest) * "l" +"}\n" + res
    #res = r"\begin{tabular}{ccccc}" + "\n" + res
    res = res + "\n" + r"\end{tabular}" + "\n"

    filename = os.path.join(outputdir, 'pploglosstable_%02dD_%s.tex' % (d, info))
    f = open(filename, 'w')
    f.write(res)
    f.close()
    if genericsettings.verbose:
        print "Wrote aRT loss ratio table in %s." % filename

def generateSingleTableHtml(dsList, funcs, mFE, d, prcOfInterest, EVALS, data,
                            outputdir='.', info='default'):
    """Generates single aRT loss ratio table.

    :param DataSetList dsList: input data set
    :param funcs:
    :param mFE:
    :param d:
    :param prcOfInterest:
    :param EVALS:
    :param data:
    :param string outputdir: output folder (must exist)
    :param string info: string suffix for output file names

    """

    res = []

    header = ["<thead>\n<tr>\n<th>#FEs/D</td>\n"]
    for i in prcOfInterest:
        if i == 0:
            tmp = "best"
        elif i == 50:
            tmp = "med"
        else:
            tmp = "%d %%" % i
        header.append("<td>%s</td>\n" % tmp)

    #set_trace()
    res.append("".join(header))
    res.append("</tr>\n</thead>\n")

    # add footer line: runlength distribution for which 1e-8 was not reached.
    res.append("<tfoot>\n<tr>\n")
    tmp = ["<th>RL<sub>US</sub>/D</td>\n"]
    tmpdata = []
    for i in dsList:
        it = reversed(i.evals)
        curline = None
        nextline = it.next()
        while nextline[0] <= f_thresh:
            curline = nextline[1:]
            nextline = it.next()
        if curline is None:
            tmpdata.extend(i.maxevals)
        else:
            tmpdata.extend(i.maxevals[np.isnan(curline)])

    #set_trace()
    if tmpdata: # if it is not empty
        tmpdata = toolsstats.prctile(tmpdata, prcOfInterest)
        for j in tmpdata:
            tmp.append("<td>%s</td>\n" % writeFEvals2(j/d, 1))
        res.append("".join(tmp))

    res.append("</tr>\n</tfoot>\n")

    # add data
    res.append("<tbody>\n")
    for i in range(len(EVALS)):
        tmpdata = list(data[f][i] for f in data)
        #set_trace()
        tmpdata = toolsstats.prctile(tmpdata, prcOfInterest)

        res.append("<tr>\n")

        # format entries
        #tmp = [writeFEvals(EVALS[i]/d, '.0')]

        if EVALS[i]/d < 200:
            tmp = writeFEvals2(EVALS[i]/d, 3)
        else:
            tmp = writeFEvals2(EVALS[i]/d, 1)

        tmp = ["<th sorttable_customkey=\"%f\">%s</th>\n" % ((EVALS[i]/d), tmp)]

        for j in tmpdata:
            # tmp.append(writeFEvals(j, '.2'))
            # tmp.append(writeFEvals2(j, 2))
            if j == 0.:
                tmp1 = "0"
            elif j < 1:
                tmp1 = "%1.2f" % j
            elif j < 10:
                tmp1 = "%1.1f" % j
            elif j < 100:
                tmp1 = "%2.0f" % j
            else:
                ar = ("%1.1e" % j).split('e')
                tmp1 = ar[0] + 'e' + str(int(ar[1]))

            tmp.append("<td sorttable_customkey=\"%f\">%s</td>\n" % (j, tmp1))

        res.append("".join(tmp))
        res.append("</tr>\n")

    res.append("</tbody>\n")

    res = ("").join(res)

    function = "<p><b><i>f</i><sub>%d</sub>&ndash;<i>f</i><sub>%d</sub> " \
               "in %d-D</b>, maxFE/D=%s</p>\n" \
               % (min(funcs), max(funcs), d, writeFEvals2(int(mFE/d), maxdigits=6))

    res = function + "<table class=\"sortable\">\n" + res
    res = res + "</table>\n"

    filename = os.path.join(outputdir, 'pplogloss.html')
    lines = []
    with open(filename) as infile:
        for line in infile:
            if '<!--tables-->' in line:
                lines.append(res)
            lines.append(line)

    with open(filename, 'w') as outfile:
        for line in lines:
            outfile.write(line)

    if genericsettings.verbose:
        print "Wrote aRT loss ratio table in %s." % filename

def generateFigure(dsList, CrE=0., isStoringXRange=True, outputdir='.',
                   info='default'):
    """Generates aRT loss ratio figures.

    :param DataSetList dsList: input data set
    :param float CrE: crafting effort (see COCO documentation)
    :param bool isStoringXRange: if set to True, the first call to this
                                 function sets the global
                                 :py:data:`evalf` and all subsequent
                                 calls will use this value as boundaries
                                 in the generated figures.
    :param string outputdir: output folder (must exist)
    :param string info: string suffix for output file names

    """

    #plt.rc("axes", labelsize=20, titlesize=24)
    #plt.rc("xtick", labelsize=20)
    #plt.rc("ytick", labelsize=20)
    #plt.rc("font", size=20)
    #plt.rc("legend", fontsize=20)

    # If there is no best algorithm.
    if not bestalg.load_best_algorithm():
        return

    if isStoringXRange:
        global evalf
    else:
        evalf = None

    # do not aggregate over dimensions
    for d, dsdim in dsList.dictByDim().iteritems():
        maxevals = max(max(i.ert[np.isinf(i.ert) == False]) for i in dsdim)
        EVALS = [2.*d]
        EVALS.extend(10.**(np.arange(1, np.ceil(1e-9 + np.log10(maxevals * 1./d))))*d)
        if not evalf:
            evalf = (np.log10(EVALS[0]/d), np.log10(EVALS[-1]/d))

        data = generateData(dsdim, EVALS, CrE)
        ydata = []
        for i in range(len(EVALS)):
            #Aggregate over functions.
            ydata.append(np.log10(list(data[f][i] for f in data)))

        xdata = np.log10(np.array(EVALS)/d)
        xticklabels = ['']
        xticklabels.extend('%d' % i for i in xdata[1:])
        plot(xdata, ydata)

        filename = os.path.join(outputdir, 'pplogloss_%02dD_%s' % (d, info))
        plt.xticks(xdata, xticklabels)
        #Is there an upper bound?

        if CrE > 0 and len(set(dsdim.dictByFunc().keys())) >= 20:
            #TODO: hopefully this means we are not considering function groups.
            plt.text(0.01, 0.98, 'CrE = %5g' % CrE, fontsize=20,
                     horizontalalignment='left', verticalalignment='top',
                     transform=plt.gca().transAxes,
                     bbox=dict(facecolor='w'))

        plt.axhline(1., color='k', ls='-', zorder=-1)
        plt.axvline(x=np.log10(max(i.mMaxEvals()/d for i in dsdim)), color='k')
        funcs = set(i.funcId for i in dsdim)
        if len(funcs) > 1:
            text = consecutiveNumbers(sorted(funcs), 'f')
        else:
            text = 'f%d' % (funcs.pop())
        text = text + ', %d-D' % d
        plt.text(0.5, 0.93, text, horizontalalignment="center",
                 transform=plt.gca().transAxes)
        beautify()
        if evalf:
            plt.xlim(xmin=evalf[0]-0.5, xmax=evalf[1]+0.5)

        saveFigure(filename)

        #plt.show()
        plt.close()

        #plt.rcdefaults()

def main(dsList, CrE=0., isStoringXRange=True, outputdir='.', info='default'):
    """Generates aRT loss ratio boxplot figures.

    Calls method generateFigure.

    """
    generateFigure(dsList, CrE, isStoringXRange, outputdir, info)<|MERGE_RESOLUTION|>--- conflicted
+++ resolved
@@ -22,11 +22,7 @@
     from matplotlib.transforms import blend_xy_sep_transform as blend
 from matplotlib import mlab as mlab
 
-<<<<<<< HEAD
-from . import toolsstats, bestalg, testbedsettings
-=======
 from . import toolsstats, bestalg, testbedsettings, genericsettings
->>>>>>> e2933c7b
 from .pptex import writeFEvals2
 from .ppfig import saveFigure, consecutiveNumbers
 
