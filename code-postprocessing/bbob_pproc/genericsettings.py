#! /usr/bin/env python
# -*- coding: utf-8 -*-

"""This module contains some variables settings for COCO.

These variables are used for producing figures and tables 
in rungeneric1, -2, and -many.

For setting variables dynamically see config.py, where some 
of the variables here and some 

"""
import os
import warnings
import numpy as np
test = False  # debug/test flag, set to False for committing the final version
if 1 < 3 and test:
    np.seterr(all='raise')
np.seterr(under='ignore')  # ignore underflow

force_assertions = False  # another debug flag for time-consuming assertions
in_a_hurry = 1000 # [0, 1000] lower resolution, no eps, saves 30% time
maxevals_fix_display = None  # 3e2 is the expensive setting only used in config, yet to be improved!?
runlength_based_targets = 'auto'  # 'auto' means automatic choice, otherwise True or False
dimensions_to_display = (2, 3, 5, 10, 20, 40)  # this could be used to set the dimensions in respective modules
dimensions_to_display_ls = (20, 40, 80, 160, 320, 640, 1280) # Wassim: large scale suite
generate_svg_files = True # generate the svg figures
scaling_figures_with_boxes = True 
# should replace ppfigdim.dimsBBOB, ppfig2.dimensions, ppfigparam.dimsBBOB?

# Variables used in the routines defining desired output for BBOB.
tabDimsOfInterest = (5, 20)  # dimension which are displayed in the tables
tabDimsOfInterest = [40]  # Wassim: large scale TODO: use it by generating new large-scale reference data
target_runlengths_in_scaling_figs = [0.5, 1.2, 3, 10, 50]  # used in config
target_runlengths_in_table = [0.5, 1.2, 3, 10, 50]  # [0.5, 2, 10, 50]  # used in config
target_runlengths_in_single_rldistr = [0.5, 2, 10, 50]  # used in config
xlimit_expensive = 1e3  # used in 
tableconstant_target_function_values = (1e1, 1e0, 1e-1, 1e-3, 1e-5, 1e-7) # used as input for pptables.main in rungenericmany 
# tableconstant_target_function_values = (1e3, 1e2, 1e1, 1, 1e-1, 1e-2, 1e-3, 1e-4, 1e-5, 1e-7) # for post-workshop landscape tables

#tabValsOfInterest = (1.0, 1.0e-2, 1.0e-4, 1.0e-6, 1.0e-8)
#tabValsOfInterest = (10, 1.0, 1e-1, 1e-3, 1e-5, 1.0e-8)

rldDimsOfInterest = (5, 20)
<<<<<<< HEAD
rldDimsOfInterest = [40, 80] # Wassim: for large scale TODO: use it by generating new large-scale reference data
figValsOfInterest = (10, 1e-1, 1e-4, 1e-8) # this is a bad name that should improve, which fig, what vals???
# figValsOfInterest = (10, 1, 1e-1, 1e-2, 1e-3, 1e-5, 1e-8) #in/outcomment if desired
##Put backward to have the legend in the same order as the lines.

htmlDimsOfInterest = [5, 20] # Wassim: Empirical cumulative distribution functions (ECDF) and ERT loss ratios shown dimensions in html file
htmlDimsOfInterest_ls = [40, 80] # Wassim: for large scale

simulated_runlength_bootstrap_sample_size = 10 + 990 / (1 + 10 * max((0, in_a_hurry)))
simulated_runlength_bootstrap_sample_size_rld = 10 + 90 / (1 + 10 * max((0, in_a_hurry)))
=======

simulated_runlength_bootstrap_sample_size = 10 + 990 / (1 + 10 * max((0, in_a_hurry)))  # for tables and plots
>>>>>>> aad7ca90

# single_target_pprldistr_values = (10., 1e-1, 1e-4, 1e-8)  # used as default in pprldistr.plot method, on graph for each
# single_target_function_values = (1e1, 1e0, 1e-1, 1e-2, 1e-4, 1e-6, 1e-8)  # one figure for each, seems not in use
# summarized_target_function_values = (1e0, 1e-1, 1e-3, 1e-5, 1e-7)   # currently not in use, all in one figure (graph?)
# summarized_target_function_values = (100, 10, 1, 1e-1, 1e-2, 1e-4, 1e-5, 1e-6, 1e-7, 1e-8) 
# summarized_target_function_values = tuple(10**np.r_[-8:2:0.2]) # 1e2 and 1e-8
# summarized_target_function_values = tuple(10**numpy.r_[-7:-1:0.2]) # 1e2 and 1e-1 
# summarized_target_function_values = [-1, 3] # easy easy 
# summarized_target_function_values = (10, 1e0, 1e-1)   # all in one figure (means what?)

instancesOfInterest2009 = {1:3, 2:3, 3:3, 4:3, 5:3}  # 2009 instances
instancesOfInterest2010 = {1:1, 2:1, 3:1, 4:1, 5:1, 6:1, 7:1, 8:1, 9:1,
                       10:1, 11:1, 12:1, 13:1, 14:1, 15:1}  # 2010 instances
instancesOfInterest2012 = {1:1, 2:1, 3:1, 4:1, 5:1, 21:1, 22:1, 23:1, 24:1,
                       25:1, 26:1, 27:1, 28:1, 29:1, 30:1}  # 2012 instances
instancesOfInterest2013 = {1:1, 2:1, 3:1, 4:1, 5:1, 31:1, 32:1, 33:1, 34:1,
                       35:1, 36:1, 37:1, 38:1, 39:1, 40:1}  # 2013 instances
instancesOfInterest2015 = {1:1, 2:1, 3:1, 4:1, 5:1, 41:1, 42:1, 43:1, 44:1,
                       45:1, 46:1, 47:1, 48:1, 49:1, 50:1}  # 2015 instances
instancesOfInterest2016 = {1:1, 2:1, 3:1, 4:1, 5:1, 51:1, 52:1, 53:1, 54:1,
                       55:1, 56:1, 57:1, 58:1, 59:1, 60:1}  # 2016 instances
instancesOfInterestBiobj2016 = {1:1, 2:1, 3:1, 4:1, 5:1}  # bi-objective 2016 instances
instancesOfInterest = {1:1, 2:1, 3:1, 4:1, 5:1, 41:1, 42:1, 43:1, 44:1,
                       45:1, 46:1, 47:1, 48:1, 49:1, 50:1}  # 2015 instances; only for consistency checking

line_styles = [  # used by ppfigs and pprlmany  
          {'marker': 'o', 'markersize': 31, 'linestyle': '-', 'color': '#000080'}, # 'NavyBlue'
          {'marker': 'd', 'markersize': 26, 'linestyle': '-', 'color': '#ff00ff'}, # 'Magenta'
          {'marker': '*', 'markersize': 33, 'linestyle': '-', 'color': '#ffa500'}, # 'Orange'
          {'marker': 'v', 'markersize': 28, 'linestyle': '-', 'color': '#6495ed'}, # 'CornflowerBlue'
          {'marker': 'h', 'markersize': 30, 'linestyle': '-', 'color': 'r'}, # 'Red'
          {'marker': '^', 'markersize': 25, 'linestyle': '-', 'color': '#9acd32'}, # 'YellowGreen'
#          {'marker': '*', 'markersize': 31, 'linestyle': '-', 'color': 'g'}, # 'green' avoid green because of
#          {'marker': '*', 'markersize': 31, 'linestyle': '-', 'color': '#ffd700'}, # 'Goldenrod' seems too light
#          {'marker': '^', 'markersize': 27, 'linestyle': '-', 'color': 'k'}, # 'Black' is too close to NavyBlue
#          {'marker': 's', 'markersize': 20, 'linestyle': '-', 'color': '#d02090'}, # square, 'VioletRed' seems too close to red
          {'marker': 'p', 'markersize': 24, 'linestyle': '-', 'color': 'c'},
          {'marker': 'H', 'markersize': 23, 'linestyle': '-', 'color': '#bebebe'}, # 'Gray'
          # {'marker': 'o', 'markersize': 23, 'linestyle': '-', 'color': '#ffff00'}, # 'Yellow'
          {'marker': '3', 'markersize': 23, 'linestyle': '-', 'color': '#adff2f'}, # 'GreenYellow'
          {'marker': '1', 'markersize': 23, 'linestyle': '-', 'color': '#228b22'}, # 'ForestGreen'
          {'marker': 'D', 'markersize': 23, 'linestyle': '-', 'color': '#ffc0cb'}, # 'Lavender'
          {'marker': '<', 'markersize': 23, 'linestyle': '-', 'color': '#87ceeb'}, # 'SkyBlue' close to CornflowerBlue
          {'marker': 'v', 'markersize': 23, 'linestyle': '--', 'color': '#000080'}, # 'NavyBlue'
          {'marker': '*', 'markersize': 23, 'linestyle': '--', 'color': 'r'}, # 'Red'
          {'marker': 's', 'markersize': 23, 'linestyle': '--', 'color': '#ffd700'}, # 'Goldenrod'
          {'marker': 'd', 'markersize': 23, 'linestyle': '--', 'color': '#d02090'}, # square, 'VioletRed'
          {'marker': '^', 'markersize': 23, 'linestyle': '--', 'color': '#6495ed'}, # 'CornflowerBlue'
          {'marker': '<', 'markersize': 23, 'linestyle': '--', 'color': '#ffa500'}, # 'Orange'
          {'marker': 'h', 'markersize': 23, 'linestyle': '--', 'color': '#ff00ff'}, # 'Magenta'
          # {'marker': 's', 'markersize': 20, 'linestyle': '-', 'color': 'm'}, # square, magenta
          {'marker': 'p', 'markersize': 23, 'linestyle': '--', 'color': '#bebebe'}, # 'Gray'
          {'marker': 'H', 'markersize': 23, 'linestyle': '--', 'color': '#87ceeb'}, # 'SkyBlue'
          {'marker': '1', 'markersize': 23, 'linestyle': '--', 'color': '#ffc0cb'}, # 'Lavender'
          {'marker': '2', 'markersize': 23, 'linestyle': '--', 'color': '#228b22'}, # 'ForestGreen'
          {'marker': '4', 'markersize': 23, 'linestyle': '--', 'color': '#32cd32'}, # 'LimeGreen'
          {'marker': '3', 'markersize': 23, 'linestyle': '--', 'color': '#9acd32'}, # 'YellowGreen'
          {'marker': 'D', 'markersize': 23, 'linestyle': '--', 'color': '#adff2f'}, # 'GreenYellow'
          ]
line_styles_old = [  # used by ppfigs and pprlmany
          {'marker': 'o', 'markersize': 25, 'linestyle': '-', 'color': 'b'},
          {'marker': 'v', 'markersize': 30, 'linestyle': '-', 'color': 'r'},
          {'marker': '*', 'markersize': 31, 'linestyle': '-', 'color': 'c'},
          {'marker': 's', 'markersize': 20, 'linestyle': '-', 'color': 'm'}, # square
          {'marker': '^', 'markersize': 27, 'linestyle': '-', 'color': 'k'},
          {'marker': 'd', 'markersize': 26, 'linestyle': '-', 'color': 'y'},
          {'marker': 'h', 'markersize': 25, 'linestyle': '-', 'color': 'g'},
          {'marker': 's', 'markersize': 24, 'linestyle': '-', 'color': 'b'},
          {'marker': 'H', 'markersize': 24, 'linestyle': '-', 'color': 'r'},
          {'marker': '<', 'markersize': 24, 'linestyle': '-', 'color': 'c'},
          {'marker': 'D', 'markersize': 24, 'linestyle': '-', 'color': 'm'},
          {'marker': '1', 'markersize': 24, 'linestyle': '-', 'color': 'k'},
          {'marker': '2', 'markersize': 24, 'linestyle': '-', 'color': 'y'},
          {'marker': '4', 'markersize': 24, 'linestyle': '-', 'color': 'g'},
          {'marker': '3', 'markersize': 24, 'linestyle': '-', 'color': 'g'},
          {'marker': 'o', 'markersize': 25, 'linestyle': '-', 'color': 'r'},
          {'marker': 'v', 'markersize': 30, 'linestyle': '-', 'color': 'b'},
          {'marker': '*', 'markersize': 31, 'linestyle': '-', 'color': 'm'},
          {'marker': 's', 'markersize': 20, 'linestyle': '-', 'color': 'c'}, # square
          {'marker': '^', 'markersize': 27, 'linestyle': '-', 'color': 'y'},
          {'marker': 'd', 'markersize': 26, 'linestyle': '-', 'color': 'k'},
          {'marker': 'h', 'markersize': 25, 'linestyle': '-', 'color': 'b'},
          {'marker': 's', 'markersize': 24, 'linestyle': '-', 'color': 'g'},
          {'marker': 'H', 'markersize': 24, 'linestyle': '-', 'color': 'c'},
          {'marker': '<', 'markersize': 24, 'linestyle': '-', 'color': 'r'},
          {'marker': 'D', 'markersize': 24, 'linestyle': '-', 'color': 'k'},
          {'marker': '1', 'markersize': 24, 'linestyle': '-', 'color': 'm'},
          {'marker': '2', 'markersize': 24, 'linestyle': '-', 'color': 'g'},
          {'marker': '4', 'markersize': 24, 'linestyle': '-', 'color': 'y'},
          {'marker': '3', 'markersize': 24, 'linestyle': '-', 'color': 'r'}
          ]

more_old_line_styles = [  # used by ppfigs and pprlmany
          {'marker': 'o', 'markersize': 25, 'linestyle': '-', 'color': '#000080'}, # 'NavyBlue'
          {'marker': 'v', 'markersize': 30, 'linestyle': '-', 'color': 'r'}, # 'Red'
           {'marker': '*', 'markersize': 31, 'linestyle': '-', 'color': '#ffd700'}, # 'Goldenrod' seems too light
          {'marker': 's', 'markersize': 20, 'linestyle': '-', 'color': '#d02090'}, # square, 'VioletRed'
          {'marker': '^', 'markersize': 27, 'linestyle': '-', 'color': 'k'}, # 'Black' is too close to NavyBlue
          {'marker': 'd', 'markersize': 26, 'linestyle': '-', 'color': '#6495ed'}, # 'CornflowerBlue'
          {'marker': 'h', 'markersize': 25, 'linestyle': '-', 'color': '#ffa500'}, # 'Orange'
          {'marker': 'p', 'markersize': 24, 'linestyle': '-', 'color': '#ff00ff'}, # 'Magenta'
          {'marker': 'H', 'markersize': 24, 'linestyle': '-', 'color': '#bebebe'}, # 'Gray'
          {'marker': '<', 'markersize': 24, 'linestyle': '-', 'color': '#87ceeb'}, # 'SkyBlue'
          {'marker': 'D', 'markersize': 24, 'linestyle': '-', 'color': '#ffc0cb'}, # 'Lavender'
          {'marker': '1', 'markersize': 24, 'linestyle': '-', 'color': '#228b22'}, # 'ForestGreen'
          {'marker': '2', 'markersize': 24, 'linestyle': '-', 'color': '#32cd32'}, # 'LimeGreen'
          {'marker': '4', 'markersize': 24, 'linestyle': '-', 'color': '#9acd32'}, # 'YellowGreen'
          {'marker': '3', 'markersize': 24, 'linestyle': '-', 'color': '#adff2f'}, # 'GreenYellow'
          #{'marker': 'o', 'markersize': 25, 'linestyle': '-', 'color': '#ffff00'}, # 'Yellow'
          {'marker': 'v', 'markersize': 30, 'linestyle': '--', 'color': '#000080'}, # 'NavyBlue'
          {'marker': '*', 'markersize': 31, 'linestyle': '--', 'color': 'r'}, # 'Red'
          {'marker': 's', 'markersize': 20, 'linestyle': '--', 'color': '#ffd700'}, # 'Goldenrod'
          {'marker': 'd', 'markersize': 27, 'linestyle': '--', 'color': '#d02090'}, # square, 'VioletRed'
          {'marker': '^', 'markersize': 26, 'linestyle': '--', 'color': '#6495ed'}, # 'CornflowerBlue'
          {'marker': '<', 'markersize': 25, 'linestyle': '--', 'color': '#ffa500'}, # 'Orange'
          {'marker': 'h', 'markersize': 24, 'linestyle': '--', 'color': '#ff00ff'}, # 'Magenta'
          {'marker': 'p', 'markersize': 24, 'linestyle': '--', 'color': '#bebebe'}, # 'Gray'
          {'marker': 'H', 'markersize': 24, 'linestyle': '--', 'color': '#87ceeb'}, # 'SkyBlue'
          {'marker': '1', 'markersize': 24, 'linestyle': '--', 'color': '#ffc0cb'}, # 'Lavender'
          {'marker': '2', 'markersize': 24, 'linestyle': '--', 'color': '#228b22'}, # 'ForestGreen'
          {'marker': '4', 'markersize': 24, 'linestyle': '--', 'color': '#32cd32'}, # 'LimeGreen'
          {'marker': '3', 'markersize': 24, 'linestyle': '--', 'color': '#9acd32'}, # 'YellowGreen'
          {'marker': 'D', 'markersize': 24, 'linestyle': '--', 'color': '#adff2f'}, # 'GreenYellow'
          ]



if 11 < 3:  # in case using my own linestyles
    line_styles = [  # used by ppfigs and pprlmany, to be modified  
          {'marker': 'o', 'markersize': 25, 'linestyle': '-', 'color': 'b'},
          {'marker': 'o', 'markersize': 30, 'linestyle': '-', 'color': 'r'}, 
          {'marker': '*', 'markersize': 31, 'linestyle': '-', 'color': 'b'},
          {'marker': '*', 'markersize': 20, 'linestyle': '-', 'color': 'r'}, 
          {'marker': '^', 'markersize': 27, 'linestyle': '-', 'color': 'b'},
          {'marker': '^', 'markersize': 26, 'linestyle': '-', 'color': 'r'},
          {'marker': 'h', 'markersize': 25, 'linestyle': '-', 'color': 'g'},
          {'marker': 'p', 'markersize': 24, 'linestyle': '-', 'color': 'b'},
          {'marker': 'H', 'markersize': 24, 'linestyle': '-', 'color': 'r'},
          {'marker': '<', 'markersize': 24, 'linestyle': '-', 'color': 'c'},
          {'marker': 'D', 'markersize': 24, 'linestyle': '-', 'color': 'm'},
          {'marker': '1', 'markersize': 24, 'linestyle': '-', 'color': 'k'},
          {'marker': '2', 'markersize': 24, 'linestyle': '-', 'color': 'y'},
          {'marker': '4', 'markersize': 24, 'linestyle': '-', 'color': 'g'},
          {'marker': '3', 'markersize': 24, 'linestyle': '-', 'color': 'g'}
          ]

minmax_algorithm_fontsize = [10, 15]  # depending on the number of algorithms

rcaxeslarger = {"labelsize": 24, "titlesize": 28.8}
rcticklarger = {"labelsize": 24}
rcfontlarger = {"size": 24}
rclegendlarger = {"fontsize": 24}

rcaxes = {"labelsize": 20, "titlesize": 24}
rctick = {"labelsize": 20}
rcfont = {"size": 20}
rclegend = {"fontsize": 20}

single_algorithm_file_name = 'templateBBOBarticle'
two_algorithm_file_name = 'templateBBOBcmp'
many_algorithm_file_name = 'templateBBOBmany'
index_html_file_name = 'ppdata'
ppconv_file_name = 'ppconv'
pprldmany_file_name = 'pprldmany'
pprldmany_group_file_name = 'pprldmany_gr'

latex_commands_for_html = 'latex_commands_for_html'    

extraction_folder_prefix = '_extracted_'

# default settings for rungeneric, rungeneric1, rungeneric2, and rungenericmany
inputCrE = 0.
isFig = True
isTab = True
isNoisy = False
isNoiseFree = False        
isConv = False
verbose = False
outputdir = 'ppdata'
inputsettings = 'color'
isExpensive = False 
isRldOnSingleFcts = True
isRLDistr = True
isLargeScale = False # Wassim: added large scale tag
##
isLogLoss = True # only affects rungeneric1
isPickled = False # only affects rungeneric1
##    
isScatter = True # only affects rungeneric2
isScaleUp = True # only affects rungeneric2, only set here and not altered by any command line argument for now

# Used by getopt:
shortoptlist = "hvpo:"    
longoptlist = ["help", "output-dir=", "noisy", "noise-free",
               "tab-only", "fig-only", "rld-only", "no-rld-single-fcts",
               "verbose", "settings=", "conv", "large-scale",# Wassim: added large-scale option
               "expensive", "runlength-based",
               "los-only", "crafting-effort=", "pickle",
               "sca-only", "no-svg"]
# thereby, "los-only", "crafting-effort=", and "pickle" affect only rungeneric1
# and "sca-only" only affects rungeneric2

def getBenchmarksShortInfos(isBiobjective):
    return 'biobj-benchmarkshortinfos.txt' if isBiobjective else 'benchmarkshortinfos.txt'
    
def getFigFormats():
    if in_a_hurry:
        fig_formats = ('pdf', 'svg') if generate_svg_files else ('pdf',)
    else:
        fig_formats = ('eps', 'pdf', 'svg') if generate_svg_files else ('eps', 'pdf')
    # fig_formats = ('eps', 'pdf', 'pdf', 'png', 'svg')
    
    return fig_formats
    
def getFontSize(nameList):
    maxFuncLength = max(len(i) for i in nameList)
    fontSize = 24 - max(0, 2 * ((maxFuncLength - 35) / 5))
    return fontSize

class Testbed(object):
    """this might become the future way to have settings related to testbeds
    TODO: should go somewhere else than genericsettings.py 
    TODO: how do we pass information from the benchmark to the post-processing?
    
    """
    def info(self, fun_number=None):
        """info on the testbed if ``fun_number is None`` or one-line info 
        for function with number ``fun_number``.
        
        """
        if fun_number is None:
            return self.__doc__
        
        for line in open(os.path.join(os.path.abspath(os.path.split(__file__)[0]), 
                                      self.info_filename)).readlines():
            if line.split():  # ie if not empty
                try:  # empty lines are ignored
                    fun = int(line.split()[0])
                    if fun == fun_number:
                        return 'F'+str(fun) + ' ' + ' '.join(line.split()[1:])
                except ValueError:
                    continue  # ignore annotations

class GECCOBBOBTestbed(Testbed):
    """Testbed used in the GECCO BBOB workshops 2009, 2010, 2012, 2013, 2015.
    """
    def __init__(self, targetValues):
        # TODO: should become a function, as low_budget is a display setting
        # not a testbed setting
        # only the short info, how to deal with both infos? 
        self.info_filename = 'GECCOBBOBbenchmarkinfos.txt'
        self.name = 'bbob'
        self.short_names = {}
        self.hardesttargetlatex = '10^{-8}'
        self.ppfigs_ftarget = 1e-8
        self.ppfigdim_target_values = targetValues((10, 1, 1e-1, 1e-2, 1e-3, 1e-5, 1e-8)) # possibly changed in config
        self.pprldistr_target_values = targetValues((10., 1e-1, 1e-4, 1e-8)) # possibly changed in config
        self.pprldmany_target_values = targetValues(10**np.arange(2, -8.2, -0.2)) # possibly changed in config
        self.pprldmany_target_range_latex = '$10^{[-8..2]}$'
                
        self.rldValsOfInterest = (10, 1e-1, 1e-4, 1e-8) # possibly changed in config
        self.ppfvdistr_min_target = 1e-8
        self.functions_with_legend = (1, 24, 101, 130)

        try:
            info_list = open(os.path.join(os.path.dirname(__file__), 
                             getBenchmarksShortInfos(False)), 
                             'r').read().split('\n')
            info_dict = {}
            for info in info_list:
                key_val = info.split(' ', 1)
                if len(key_val) > 1:
                    info_dict[int(key_val[0])] = key_val[1]
            self.short_names = info_dict
        except:
            warnings.warn('benchmark infos not found')

class GECCOBiobjBBOBTestbed(Testbed):
    """Testbed used in the GECCO biobjective BBOB workshop 2016.
    """
    def __init__(self, targetValues):
        # TODO: should become a function, as low_budget is a display setting
        # not a testbed setting
        # only the short info, how to deal with both infos? 
        self.info_filename = 'GECCOBBOBbenchmarkinfos.txt'
        self.name = 'bbob-biobj'
        self.short_names = {}
        self.hardesttargetlatex = '10^{-5}'
        self.ppfigs_ftarget = 1e-5
        self.ppfigdim_target_values = targetValues((1e-1, 1e-2, 1e-3, 1e-4, 1e-5)) # possibly changed in config
        self.pprldistr_target_values = targetValues((1e-1, 1e-2, 1e-3, 1e-5)) # possibly changed in config
        self.pprldmany_target_values = targetValues(10**np.arange(0, -5.1, -0.1)) # possibly changed in config
        self.pprldmany_target_range_latex = '$10^{[-5..0]}$'
        self.rldValsOfInterest = (1e-1, 1e-2, 1e-3, 1e-4, 1e-5) # possibly changed in config
        self.ppfvdistr_min_target = 1e-5
        self.functions_with_legend = (1, 30, 31, 55)

        try:
            info_list = open(os.path.join(os.path.dirname(__file__), 
                                          getBenchmarksShortInfos(True)), 
                                          'r').read().split('\n')
            info_dict = {}
            for info in info_list:
                key_val = info.split(' ', 1)
                if len(key_val) > 1:
                    info_dict[int(key_val[0])] = key_val[1]
            self.short_names = info_dict
        except:
            warnings.warn('benchmark infos not found')

class GECCOBBOBNoisefreeTestbed(GECCOBBOBTestbed):
    __doc__ = GECCOBBOBTestbed.__doc__

class GECCOBiobjBBOBNoisefreeTestbed(GECCOBiobjBBOBTestbed):
    __doc__ = GECCOBiobjBBOBTestbed.__doc__

# TODO: this needs to be set somewhere, e.g. in rungeneric*
# or even better by investigating in the data attributes

current_testbed = None

def loadCurrentTestbed(isBiobjective, targetValues):
    
    global current_testbed

    if not current_testbed:
        if isBiobjective:        
            current_testbed = GECCOBiobjBBOBNoisefreeTestbed(targetValues)
        else:
            current_testbed = GECCOBBOBNoisefreeTestbed(targetValues)

    return current_testbed<|MERGE_RESOLUTION|>--- conflicted
+++ resolved
@@ -42,21 +42,14 @@
 #tabValsOfInterest = (10, 1.0, 1e-1, 1e-3, 1e-5, 1.0e-8)
 
 rldDimsOfInterest = (5, 20)
-<<<<<<< HEAD
+
 rldDimsOfInterest = [40, 80] # Wassim: for large scale TODO: use it by generating new large-scale reference data
-figValsOfInterest = (10, 1e-1, 1e-4, 1e-8) # this is a bad name that should improve, which fig, what vals???
-# figValsOfInterest = (10, 1, 1e-1, 1e-2, 1e-3, 1e-5, 1e-8) #in/outcomment if desired
-##Put backward to have the legend in the same order as the lines.
 
 htmlDimsOfInterest = [5, 20] # Wassim: Empirical cumulative distribution functions (ECDF) and ERT loss ratios shown dimensions in html file
 htmlDimsOfInterest_ls = [40, 80] # Wassim: for large scale
 
-simulated_runlength_bootstrap_sample_size = 10 + 990 / (1 + 10 * max((0, in_a_hurry)))
-simulated_runlength_bootstrap_sample_size_rld = 10 + 90 / (1 + 10 * max((0, in_a_hurry)))
-=======
-
 simulated_runlength_bootstrap_sample_size = 10 + 990 / (1 + 10 * max((0, in_a_hurry)))  # for tables and plots
->>>>>>> aad7ca90
+
 
 # single_target_pprldistr_values = (10., 1e-1, 1e-4, 1e-8)  # used as default in pprldistr.plot method, on graph for each
 # single_target_function_values = (1e1, 1e0, 1e-1, 1e-2, 1e-4, 1e-6, 1e-8)  # one figure for each, seems not in use
