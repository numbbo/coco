--- conflicted
+++ resolved
@@ -299,16 +299,10 @@
               '<H3><a href="%s.html">Average runtime for selected targets</a></H3>\n'
               % genericsettings.pptables_file_name)
 
-<<<<<<< HEAD
+          # Wassim: kept these two instructions from older code
           write_ECDF(f, testbedsettings.current_testbed.htmlDimsOfInterest[0], extension, captionStringFormat, functionGroups)
           write_ECDF(f, testbedsettings.current_testbed.htmlDimsOfInterest[1], extension, captionStringFormat, functionGroups)
-=======
-            f.write(
-                '<H3><a href="%s.html">Average runtime with dimension</a></H3>\n' % genericsettings.ppfigs_file_name)
-            f.write(
-                '<H3><a href="%s.html">Average runtime for selected targets</a></H3>\n'
-                % genericsettings.pptables_file_name)
->>>>>>> 3651b64c
+
 
         elif htmlPage is HtmlPage.PPSCATTER:
             currentHeader = 'Scatter plots per function'
@@ -382,12 +376,11 @@
             write_tables(f, captionStringFormat, bestAlgExists, 'pptable2Html', 'bbobpptablestwolegend')
 
         elif htmlPage is HtmlPage.PPTABLES:
-<<<<<<< HEAD
+            # Wassim: kept these two instructions below from older code
             write_pptables(f, testbedsettings.current_testbed.htmlDimsOfInterest[0], captionStringFormat, first_function_number, last_function_number, bestAlgExists)
             write_pptables(f, testbedsettings.current_testbed.htmlDimsOfInterest[1], captionStringFormat, first_function_number, last_function_number, bestAlgExists)
-=======
+
             write_tables(f, captionStringFormat, bestAlgExists, 'pptablesHtml', 'bbobpptablesmanylegend')
->>>>>>> 3651b64c
 
         elif htmlPage is HtmlPage.PPRLDISTR:
             names = ['pprldistr', 'ppfvdistr']
