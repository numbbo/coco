#include <stdlib.h>
#include <stdio.h>

#include "coco.h"

void my_optimizer(coco_problem_t *problem) {
  int i;
  static const int budget = 100; /*1000000;*/
  const size_t number_of_variables = coco_get_number_of_variables(problem);
  coco_random_state_t *rng = coco_new_random(0xdeadbeef);
  double *x = coco_allocate_vector(number_of_variables);
  const double *lower = coco_get_smallest_values_of_interest(problem);
  const double *upper = coco_get_largest_values_of_interest(problem);
  double y;

  /* Skip any problems with more than 20 variables */
  /*    if (number_of_variables > 20)
          return;*/
  for (i = 0; i < budget; ++i) {
    size_t j;
    for (j = 0; j < number_of_variables; ++j) {
      const double range = upper[j] - lower[j];
      x[j] = lower[j] + coco_uniform_random(rng) * range;
    }
    coco_evaluate_function(problem, x, &y);
  }
  coco_free_random(rng);
  coco_free_memory(x);
}

/**
 * Return the ${problem_index}-th benchmark problem from the BBOB2009
 * benchmark suit with logging. If the problem index is out of bounds,
 * return NULL.
 */
coco_problem_t *get_bbob2009_problem(const int problem_index,
                                    const char *options) {
  coco_problem_t *problem;
  problem = coco_get_problem("bbob2009", problem_index);
  /* problem = bbob2009_suit(problem_index); */
  if (problem == NULL)  /* this is not necessary anymore */
      return problem;
  problem = coco_observe_problem("bbob2009_observer", problem, options);
  return problem;
}

#if 0
int main() {
  coco_benchmark("bbob2009", "bbob2009_observer", "random_search",
                 my_optimizer);
  return 0;
}
<<<<<<< HEAD
#elif 1
=======
#elif 11 < 3
>>>>>>> 9bf67446
int main() {
  int problem_index; 
  coco_problem_t * problem;
  for (problem_index = 0; ; ++problem_index) {
    /* here we can reject an index, e.g. to distribute the work */
    /* e.g. if (((problem_index + 0) % 5) == 0) */
    problem = get_bbob2009_problem(problem_index, "random_search");
    if (problem == NULL)
      break;
    my_optimizer(problem);
    printf("done with problem %d (function %d)\n",
           problem_index, bbob2009_get_function_id(problem));
    coco_free_problem(problem);
  }
  return 0;
}
#else
int main() {
<<<<<<< HEAD
  const char * suit = "bbob2009";
  const char * suit_options = ""; /* "instances:1-5, dimensions:2-20" */
  const char * observer = "bbob2009_observer";
  const char * observer_options = "random_search"; /* "folder:random_search, verbosity:1" */
  int problem_index; 
  coco_problem_t * problem;
  problem_index = -1;
  while (1) {
      problem_index = coco_next_problem_index(suit, suit_options, problem_index);
      if (problem_index < 0)
          break;
#if 0
      problem = coco_get_problem(suit, problem_index); /* this should give a console message by the observer */
      printf('got a problem');
      problem = coco_observe_problem(observer, problem, observer_options);
#endif
      problem = get_bbob2009_problem(problem_index, "random_search");
      printf("on problem with index %d ... ", problem_index);
      my_optimizer(problem);
      printf("done\n");
      coco_free_problem(problem);  /* this should give a console message by the observer */
=======
  int problem_index, function_id, instance_id, dimension_idx;
  coco_problem_t * problem;
  /*int *functions;
  int dimensions[] = {2,3,5,10,20,40};
  int *instances;*/
  for (dimension_idx = 0; dimension_idx < 6; dimension_idx++) {/*TODO: find way of using the constants in bbob200_suit*/
      for (function_id = 0; function_id < 24; function_id++) {
          for (instance_id = 0; instance_id < 15; instance_id++) {
              problem_index = bbob2009_encode_problem_index(function_id, instance_id, dimension_idx);
              problem = get_bbob2009_problem(problem_index, "random_search");
              if (problem == NULL)
              break;
              my_optimizer(problem);
              printf("done with problem %d (function %d)\n",
                     problem_index, bbob2009_get_function_id(problem));
              coco_free_problem(problem);
          }
      }
    /*bbob2009_get_problem_index(functions[ifun], dimensions[idim], instances[iinst]); */
>>>>>>> 9bf67446
  }
  return 0;
}
#endif
<|MERGE_RESOLUTION|>--- conflicted
+++ resolved
@@ -50,11 +50,7 @@
                  my_optimizer);
   return 0;
 }
-<<<<<<< HEAD
 #elif 1
-=======
-#elif 11 < 3
->>>>>>> 9bf67446
 int main() {
   int problem_index; 
   coco_problem_t * problem;
@@ -71,9 +67,8 @@
   }
   return 0;
 }
-#else
+#elif 1
 int main() {
-<<<<<<< HEAD
   const char * suit = "bbob2009";
   const char * suit_options = ""; /* "instances:1-5, dimensions:2-20" */
   const char * observer = "bbob2009_observer";
@@ -95,7 +90,11 @@
       my_optimizer(problem);
       printf("done\n");
       coco_free_problem(problem);  /* this should give a console message by the observer */
-=======
+  }
+  return 0;
+}
+#elif 1
+int main() {
   int problem_index, function_id, instance_id, dimension_idx;
   coco_problem_t * problem;
   /*int *functions;
@@ -115,8 +114,7 @@
           }
       }
     /*bbob2009_get_problem_index(functions[ifun], dimensions[idim], instances[iinst]); */
->>>>>>> 9bf67446
   }
   return 0;
 }
-#endif
+#endif