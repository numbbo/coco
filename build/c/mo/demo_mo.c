--- conflicted
+++ resolved
@@ -11,13 +11,8 @@
  *   Set up the experiment                    
  **************************************************/
 static const long MAX_BUDGET = 1e2;  /* work on small budgets first */
-<<<<<<< HEAD
-static const char * SUITE_NAME       = "biobjective_combinations";
+static const char * SUITE_NAME       = "biobjective_suite_300";
 /* static const char * SUITE_OPTIONS    = "";*/ /* e.g.: "instances:1-5; dimensions:-20" */
-=======
-static const char * SUITE_NAME       = "biobjective_suite_300";
-static const char * SUITE_OPTIONS    = ""; /* e.g.: "instances:1-5; dimensions:-20" */
->>>>>>> 1de88dfb
 /* static const char * OBSERVER_NAME = "no_observer"; / * writes no data */
 static const char * OBSERVER_NAME    = "mo_toy_observer"; /* writes data */
 static const char * OBSERVER_OPTIONS = "mo_random_search_on_biobjective_suite_300";
