--- conflicted
+++ resolved
@@ -8,30 +8,14 @@
     fun = int(sys.argv[3])-1
     inst = int(sys.argv[4])
 
-<<<<<<< HEAD
     available_instances = [5641, 3854, 8370, 494, 1944, 9249, 2517, 2531, 5453, 2982, 670, 56, 6881, 1930, 5812]
     inst = available_instances[inst]
-=======
-    # Read the variables
-    with open('variables.txt') as f:
-        content = f.readlines()
-        content = [1 + float(line.rstrip('\n')) for line in content]
-        f.close()
->>>>>>> a8953d14
+
 
     if obj==2:
         fun += 5;
 
-<<<<<<< HEAD
     print("./TopTrumpsExec " + str(inst) + " " + str(fun) + " 100")
     os.system("./TopTrumpsExec " + str(inst) + " " + str(fun) + " 100")
-=======
-    # Write the result
-    with open('objectives.txt', 'w') as f:
-        f.write('{}\n'.format(obj))
-        f.write('{}\n'.format(variable_sum))
-        if obj == 2:
-            f.write('{}\n'.format(10 - variable_sum))
-        f.close()
->>>>>>> a8953d14
 
+
