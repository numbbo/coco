--- conflicted
+++ resolved
@@ -295,11 +295,8 @@
                                                const char *base_evaluation_triggers,
                                                const int precision_x,
                                                const int precision_f,
-<<<<<<< HEAD
-                                               const int precision_g) {
-=======
+                                               const int precision_g,
                                                const int log_discrete_as_int) {
->>>>>>> fe844114
 
   coco_observer_t *observer;
   observer = (coco_observer_t *) coco_allocate_memory(sizeof(*observer));
@@ -314,11 +311,8 @@
   observer->base_evaluation_triggers = coco_strdup(base_evaluation_triggers);
   observer->precision_x = precision_x;
   observer->precision_f = precision_f;
-<<<<<<< HEAD
   observer->precision_g = precision_g;
-=======
   observer->log_discrete_as_int = log_discrete_as_int;
->>>>>>> fe844114
   observer->data = NULL;
   observer->data_free_function = NULL;
   observer->logger_allocate_function = NULL;
@@ -399,13 +393,10 @@
  * of digits to be printed after the decimal point. The default value is 8.
  * - "precision_f: VALUE" defines the precision used when outputting f values and corresponds to the number of
  * digits to be printed after the decimal point. The default value is 15.
-<<<<<<< HEAD
  * - "precision_g: VALUE" defines the precision used when outputting constraints and corresponds to the number
  * of digits to be printed after the decimal point. The default value is 3.
-=======
  * - "log_discrete_as_int: VALUE" determines whether the values of integer variables (in mixed-integer problems)
  * are logged as integers (1) or not (0 - in this case they are logged as doubles). The default value is 1.
->>>>>>> fe844114
  *
  * @return The constructed observer object or NULL if observer_name equals NULL, "" or "no_observer".
  */
@@ -414,11 +405,7 @@
   coco_observer_t *observer;
   char *path, *result_folder, *algorithm_name, *algorithm_info;
   const char *outer_folder_name = "exdata";
-<<<<<<< HEAD
-  int precision_x, precision_f, precision_g;
-=======
-  int precision_x, precision_f, log_discrete_as_int;
->>>>>>> fe844114
+  int precision_x, precision_f, precision_g, log_discrete_as_int;
 
   size_t number_target_triggers;
   size_t number_evaluation_triggers;
@@ -431,11 +418,7 @@
    * IMPORTANT: This list should be up-to-date with the code and the documentation */
   const char *known_keys[] = { "result_folder", "algorithm_name", "algorithm_info",
       "number_target_triggers", "target_precision", "number_evaluation_triggers", "base_evaluation_triggers",
-<<<<<<< HEAD
-      "precision_x", "precision_f", "precision_g" };
-=======
-      "precision_x", "precision_f", "log_discrete_as_int" };
->>>>>>> fe844114
+      "precision_x", "precision_f", "precision_g", "log_discrete_as_int" };
   additional_option_keys = NULL; /* To be set by the chosen observer */
 
   if (0 == strcmp(observer_name, "no_observer")) {
@@ -503,26 +486,20 @@
       precision_f = 15;
   }
 
-<<<<<<< HEAD
   precision_g = 3;
   if (coco_options_read_int(observer_options, "precision_g", &precision_g) != 0) {
     if ((precision_g < 1) || (precision_g > 32))
       precision_g = 3;
-=======
+
   log_discrete_as_int = 1;
   if (coco_options_read_int(observer_options, "log_discrete_as_int", &log_discrete_as_int) != 0) {
     if ((log_discrete_as_int < 0) || (log_discrete_as_int > 1))
       log_discrete_as_int = 1;
->>>>>>> fe844114
   }
 
   observer = coco_observer_allocate(path, observer_name, algorithm_name, algorithm_info,
       number_target_triggers, target_precision, number_evaluation_triggers, base_evaluation_triggers,
-<<<<<<< HEAD
-      precision_x, precision_f, precision_g);
-=======
-      precision_x, precision_f, log_discrete_as_int);
->>>>>>> fe844114
+      precision_x, precision_f, precision_g, log_discrete_as_int);
 
   coco_free_memory(path);
   coco_free_memory(result_folder);
