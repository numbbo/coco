/**
 * @file coco_problem.c
 * @brief Definitions of functions regarding COCO problems.
 */

#include <float.h>
#include "coco.h"
#include "coco_internal.h"

#include "coco_utilities.c"

/***********************************************************************************************************/

/**
 * @name Methods regarding the basic COCO problem
 */
/**@{*/
/**
 * Evaluates the problem function, increases the number of evaluations and updates the best observed value
 * and the best observed evaluation number.
 *
 * @note Both x and y must point to correctly sized allocated memory regions.
 *
 * @param problem The given COCO problem.
 * @param x The decision vector.
 * @param y The objective vector that is the result of the evaluation (in single-objective problems only the
 * first vector item is being set).
 */
void coco_evaluate_function(coco_problem_t *problem, const double *x, double *y) {
  /* implements a safer version of problem->evaluate(problem, x, y) */
	assert(problem != NULL);
  assert(problem->evaluate_function != NULL);

<<<<<<< HEAD
  /* Set objective vector to NAN values if the decision vector contains any NAN values */
=======
  /* Set objective vector to INFINITY if the decision vector contains any INFINITY values */
  if (coco_vector_contains_inf(x, coco_problem_get_dimension(problem))) {
  	coco_vector_set_to_inf(y, coco_problem_get_number_of_objectives(problem));
  	return;
  }

  /* Set objective vector to NAN if the decision vector contains any NAN values */
>>>>>>> decb5623
  if (coco_vector_contains_nan(x, coco_problem_get_dimension(problem))) {
  	coco_vector_set_to_nan(y, coco_problem_get_number_of_objectives(problem));
  	return;
  }

  problem->evaluate_function(problem, x, y);
  problem->evaluations++; /* each derived class has its own counter, only the most outer will be visible */

  /* A little bit of bookkeeping */
  if (y[0] < problem->best_observed_fvalue[0]) {
    problem->best_observed_fvalue[0] = y[0];
    problem->best_observed_evaluation[0] = problem->evaluations;
  }

}

/**
 * @note None of the problems implement this function yet!
 * @note Both x and y must point to correctly sized allocated memory regions.
 *
 * @param problem The given COCO problem.
 * @param x The decision vector.
 * @param y The vector of constraints that is the result of the evaluation.
 */
void coco_evaluate_constraint(coco_problem_t *problem, const double *x, double *y) {
  /* implements a safer version of problem->evaluate(problem, x, y) */
  assert(problem != NULL);
  if (problem->evaluate_constraint == NULL) {
    coco_error("coco_evaluate_constraint(): No constraint function implemented for problem %s",
        problem->problem_id);
  }
  problem->evaluate_constraint(problem, x, y);
}

/**
 * Evaluates and logs the given solution (as the coco_evaluate_function), but does not return the evaluated
 * value.
 *
 * @note None of the observers implements this function yet!
 * @note x must point to a correctly sized allocated memory region.

 * @param problem The given COCO problem.
 * @param x The decision vector.
 */
void coco_recommend_solution(coco_problem_t *problem, const double *x) {
  assert(problem != NULL);
  if (problem->recommend_solution == NULL) {
    coco_error("coco_recommend_solutions(): No recommend solution function implemented for problem %s",
        problem->problem_id);
  }
  problem->recommend_solution(problem, x);
}

/***********************************************************************************************************/

/**
 * @brief Allocates a new coco_problem_t for the given number of variables, number of objectives and
 * number of constraints.
 */
static coco_problem_t *coco_problem_allocate(const size_t number_of_variables,
                                             const size_t number_of_objectives,
                                             const size_t number_of_constraints) {
  coco_problem_t *problem;
  problem = (coco_problem_t *) coco_allocate_memory(sizeof(*problem));
  /* Initialize fields to sane/safe defaults */
  problem->initial_solution = NULL;
  problem->evaluate_function = NULL;
  problem->evaluate_constraint = NULL;
  problem->recommend_solution = NULL;
  problem->problem_free_function = NULL;
  problem->number_of_variables = number_of_variables;
  problem->number_of_objectives = number_of_objectives;
  problem->number_of_constraints = number_of_constraints;
  problem->smallest_values_of_interest = coco_allocate_vector(number_of_variables);
  problem->largest_values_of_interest = coco_allocate_vector(number_of_variables);
  problem->best_parameter = coco_allocate_vector(number_of_variables);
  problem->best_value = coco_allocate_vector(number_of_objectives);
  if (number_of_objectives > 1)
    problem->nadir_value = coco_allocate_vector(number_of_objectives);
  else
    problem->nadir_value = NULL;
  problem->problem_name = NULL;
  problem->problem_id = NULL;
  problem->problem_type = NULL;
  problem->evaluations = 0;
  problem->final_target_delta[0] = 1e-8; /* in case to be modified by the benchmark */
  problem->best_observed_fvalue[0] = DBL_MAX;
  problem->best_observed_evaluation[0] = 0;
  problem->suite_dep_index = 0;
  problem->suite_dep_function = 0;
  problem->suite_dep_instance = 0;
  problem->data = NULL;
  return problem;
}

/**
 * @brief Creates a duplicate of the 'other' problem for all fields except for data, which points to NULL.
 */
static coco_problem_t *coco_problem_duplicate(const coco_problem_t *other) {
  size_t i;
  coco_problem_t *problem;
  problem = coco_problem_allocate(other->number_of_variables, other->number_of_objectives,
      other->number_of_constraints);

  problem->initial_solution = other->initial_solution;
  problem->evaluate_function = other->evaluate_function;
  problem->evaluate_constraint = other->evaluate_constraint;
  problem->recommend_solution = other->recommend_solution;
  problem->problem_free_function = other->problem_free_function;

  for (i = 0; i < problem->number_of_variables; ++i) {
    problem->smallest_values_of_interest[i] = other->smallest_values_of_interest[i];
    problem->largest_values_of_interest[i] = other->largest_values_of_interest[i];
    if (other->best_parameter)
      problem->best_parameter[i] = other->best_parameter[i];
  }

  if (other->best_value)
    for (i = 0; i < problem->number_of_objectives; ++i) {
      problem->best_value[i] = other->best_value[i];
    }

  if (other->nadir_value)
    for (i = 0; i < problem->number_of_objectives; ++i) {
      problem->nadir_value[i] = other->nadir_value[i];
    }

  problem->problem_name = coco_strdup(other->problem_name);
  problem->problem_id = coco_strdup(other->problem_id);
  problem->problem_type = coco_strdup(other->problem_type);

  problem->evaluations = other->evaluations;
  problem->final_target_delta[0] = other->final_target_delta[0];
  problem->best_observed_fvalue[0] = other->best_observed_fvalue[0];
  problem->best_observed_evaluation[0] = other->best_observed_evaluation[0];

  problem->suite_dep_index = other->suite_dep_index;
  problem->suite_dep_function = other->suite_dep_function;
  problem->suite_dep_instance = other->suite_dep_instance;

  problem->data = NULL;

  return problem;
}

/**
 * @brief Allocates a problem using scalar values for smallest_value_of_interest, largest_value_of_interest
 * and best_parameter.
 */
static coco_problem_t *coco_problem_allocate_from_scalars(const char *problem_name,
                                                          coco_evaluate_function_t evaluate_function,
                                                          coco_problem_free_function_t problem_free_function,
                                                          const size_t number_of_variables,
                                                          const double smallest_value_of_interest,
                                                          const double largest_value_of_interest,
                                                          const double best_parameter) {
  size_t i;
  coco_problem_t *problem = coco_problem_allocate(number_of_variables, 1, 0);

  problem->problem_name = coco_strdup(problem_name);
  problem->number_of_variables = number_of_variables;
  problem->number_of_objectives = 1;
  problem->number_of_constraints = 0;
  problem->evaluate_function = evaluate_function;
  problem->problem_free_function = problem_free_function;

  for (i = 0; i < number_of_variables; ++i) {
    problem->smallest_values_of_interest[i] = smallest_value_of_interest;
    problem->largest_values_of_interest[i] = largest_value_of_interest;
    problem->best_parameter[i] = best_parameter;
  }
  return problem;
}

void coco_problem_free(coco_problem_t *problem) {
  assert(problem != NULL);
  if (problem->problem_free_function != NULL) {
    problem->problem_free_function(problem);
  } else {
    /* Best guess at freeing all relevant structures */
    if (problem->smallest_values_of_interest != NULL)
      coco_free_memory(problem->smallest_values_of_interest);
    if (problem->largest_values_of_interest != NULL)
      coco_free_memory(problem->largest_values_of_interest);
    if (problem->best_parameter != NULL)
      coco_free_memory(problem->best_parameter);
    if (problem->best_value != NULL)
      coco_free_memory(problem->best_value);
    if (problem->nadir_value != NULL)
      coco_free_memory(problem->nadir_value);
    if (problem->problem_name != NULL)
      coco_free_memory(problem->problem_name);
    if (problem->problem_id != NULL)
      coco_free_memory(problem->problem_id);
    if (problem->problem_type != NULL)
      coco_free_memory(problem->problem_type);
    if (problem->data != NULL)
      coco_free_memory(problem->data);
    problem->smallest_values_of_interest = NULL;
    problem->largest_values_of_interest = NULL;
    problem->best_parameter = NULL;
    problem->best_value = NULL;
    problem->nadir_value = NULL;
    problem->data = NULL;
    coco_free_memory(problem);
  }
}

/***********************************************************************************************************/

/**
 * @brief Checks whether the given string is in the right format to be a problem_id.
 *
 * No non-alphanumeric characters besides '-', '_' and '.' are allowed.
 */
static int coco_problem_id_is_fine(const char *id, ...) {
  va_list args;
  const int reject = 0;
  const int accept = 1;
  const char *cp;
  char *s;
  int result = accept;

  va_start(args, id);
  s = coco_vstrdupf(id, args);
  va_end(args);
  for (cp = s; *cp != '\0'; ++cp) {
    if (('A' <= *cp) && (*cp <= 'Z'))
      continue;
    if (('a' <= *cp) && (*cp <= 'z'))
      continue;
    if ((*cp == '_') || (*cp == '-'))
      continue;
    if (('0' <= *cp) && (*cp <= '9'))
      continue;
    result = reject;
  }
  coco_free_memory(s);
  return result;
}

/**
 * @brief Sets the problem_id using formatted printing (as in printf).
 *
 * Takes care of memory (de-)allocation and verifies that the problem_id is in the correct format.
 */
static void coco_problem_set_id(coco_problem_t *problem, const char *id, ...) {
  va_list args;

  va_start(args, id);
  if (problem->problem_id != NULL)
    coco_free_memory(problem->problem_id);
  problem->problem_id = coco_vstrdupf(id, args);
  va_end(args);
  if (!coco_problem_id_is_fine(problem->problem_id)) {
    coco_error("Problem id should only contain standard chars, not like '%s'", problem->problem_id);
  }
}

/**
 * @brief Sets the problem_name using formatted printing (as in printf).
 *
 * Takes care of memory (de-)allocation.
 */
static void coco_problem_set_name(coco_problem_t *problem, const char *name, ...) {
  va_list args;

  va_start(args, name);
  if (problem->problem_name != NULL)
    coco_free_memory(problem->problem_name);
  problem->problem_name = coco_vstrdupf(name, args);
  va_end(args);
}

/**
 * @brief Sets the problem_type using formatted printing (as in printf).
 *
 * Takes care of memory (de-)allocation.
 */
static void coco_problem_set_type(coco_problem_t *problem, const char *type, ...) {
  va_list args;

  va_start(args, type);
  if (problem->problem_type != NULL)
    coco_free_memory(problem->problem_type);
  problem->problem_type = coco_vstrdupf(type, args);
  va_end(args);
}

size_t coco_problem_get_evaluations(const coco_problem_t *problem) {
  assert(problem != NULL);
  return problem->evaluations;
}

/**
 * @brief Returns 1 if the best parameter is (close to) zero and 0 otherwise.
 */
static int coco_problem_is_best_parameter_zero(const coco_problem_t *problem) {
	size_t i = 0;
	int zero = 1;

	while (i < problem->number_of_variables && zero) {
	      zero = !coco_double_almost_equal(problem->best_parameter[i], 0, 1e-9);
	      i++;
	  }

	return zero;
}

/**
 * @note Can be used to prevent unnecessary burning of CPU time.
 */
int coco_problem_final_target_hit(const coco_problem_t *problem) {
  assert(problem != NULL);
  if (coco_problem_get_number_of_objectives(problem) != 1 ||
      coco_problem_get_evaluations(problem) < 1) 
    return 0;
  if (problem->best_value == NULL)
    return 0;
  return problem->best_observed_fvalue[0] <= problem->best_value[0] + problem->final_target_delta[0] ?
    1 : 0;
}

/**
 * @note Tentative...
 */
double coco_problem_get_best_observed_fvalue1(const coco_problem_t *problem) {
  assert(problem != NULL);
  return problem->best_observed_fvalue[0];
}

/**
 * @note This function breaks the black-box property: the returned  value is not
 * meant to be used by the optimization algorithm.
 */
double coco_problem_get_final_target_fvalue1(const coco_problem_t *problem) {
  assert(problem != NULL);
  assert(problem->best_value != NULL);
  assert(problem->final_target_delta != NULL);
  return problem->best_value[0] + problem->final_target_delta[0];
}

/**
 * @note Do not modify the returned string! If you free the problem, the returned pointer becomes invalid.
 * When in doubt, use coco_strdup() on the returned value.
 */
const char *coco_problem_get_name(const coco_problem_t *problem) {
  assert(problem != NULL);
  assert(problem->problem_name != NULL);
  return problem->problem_name;
}

/**
 * The ID is guaranteed to contain only characters in the set [a-z0-9_-]. It should therefore be safe to use
 * it to construct filenames or other identifiers.
 *
 * Each problem ID should be unique within each benchmark suite.
 *
 * @note Do not modify the returned string! If you free the problem, the returned pointer becomes invalid.
 * When in doubt, use coco_strdup() on the returned value.
 */
const char *coco_problem_get_id(const coco_problem_t *problem) {
  assert(problem != NULL);
  assert(problem->problem_id != NULL);
  return problem->problem_id;
}

const char *coco_problem_get_type(const coco_problem_t *problem) {
  assert(problem != NULL);
  assert(problem->problem_type != NULL);
  return problem->problem_type;
}

size_t coco_problem_get_dimension(const coco_problem_t *problem) {
  assert(problem != NULL);
  assert(problem->number_of_variables > 0);
  return problem->number_of_variables;
}

size_t coco_problem_get_number_of_objectives(const coco_problem_t *problem) {
  assert(problem != NULL);
  assert(problem->number_of_objectives > 0);
  return problem->number_of_objectives;
}

size_t coco_problem_get_number_of_constraints(const coco_problem_t *problem) {
  assert(problem != NULL);
  return problem->number_of_constraints;
}

const double *coco_problem_get_smallest_values_of_interest(const coco_problem_t *problem) {
  assert(problem != NULL);
  assert(problem->smallest_values_of_interest != NULL);
  return problem->smallest_values_of_interest;
}

const double *coco_problem_get_largest_values_of_interest(const coco_problem_t *problem) {
  assert(problem != NULL);
  assert(problem->largest_values_of_interest != NULL);
  return problem->largest_values_of_interest;
}

/**
 * If a special method for setting an initial solution to the problem does not exist, the center of the
 * problem's region of interest is the initial solution.
 * @param problem The given COCO problem.
 * @param initial_solution The pointer to the initial solution being set by this method.
 */
void coco_problem_get_initial_solution(const coco_problem_t *problem, double *initial_solution) {
  assert(problem != NULL);
  if (problem->initial_solution != NULL) {
    problem->initial_solution(problem, initial_solution);
  } else {
    size_t i;
    assert(problem->smallest_values_of_interest != NULL);
    assert(problem->largest_values_of_interest != NULL);
    for (i = 0; i < problem->number_of_variables; ++i)
      initial_solution[i] = problem->smallest_values_of_interest[i] + 0.5
          * (problem->largest_values_of_interest[i] - problem->smallest_values_of_interest[i]);
  }
}


size_t coco_problem_get_suite_dep_index(const coco_problem_t *problem) {
  assert(problem != NULL);
  return problem->suite_dep_index;
}

size_t coco_problem_get_suite_dep_function(const coco_problem_t *problem) {
  assert(problem != NULL);
  assert(problem->suite_dep_function > 0);
  return problem->suite_dep_function;
}

size_t coco_problem_get_suite_dep_instance(const coco_problem_t *problem) {
  assert(problem != NULL);
  assert(problem->suite_dep_instance > 0);
  return problem->suite_dep_instance;
}
/**@}*/

/***********************************************************************************************************/

/**
 * @name Methods regarding the transformed COCO problem
 */
/**@{*/

/**
 * @brief Returns the data of the transformed problem.
 */
static void *coco_problem_transformed_get_data(const coco_problem_t *problem) {
  assert(problem != NULL);
  assert(problem->data != NULL);
  assert(((coco_problem_transformed_data_t *) problem->data)->data != NULL);

  return ((coco_problem_transformed_data_t *) problem->data)->data;
}

/**
 * @brief Returns the inner problem of the transformed problem.
 */
static coco_problem_t *coco_problem_transformed_get_inner_problem(const coco_problem_t *problem) {
  assert(problem != NULL);
  assert(problem->data != NULL);
  assert(((coco_problem_transformed_data_t *) problem->data)->inner_problem != NULL);

  return ((coco_problem_transformed_data_t *) problem->data)->inner_problem;
}

/**
 * @brief Calls the coco_evaluate_function function on the inner problem.
 */
static void coco_problem_transformed_evaluate_function(coco_problem_t *problem, const double *x, double *y) {
  coco_problem_transformed_data_t *data;
  assert(problem != NULL);
  assert(problem->data != NULL);
  data = (coco_problem_transformed_data_t *) problem->data;
  assert(data->inner_problem != NULL);

  coco_evaluate_function(data->inner_problem, x, y);
}

/**
 * @brief Calls the coco_evaluate_constraint function on the inner problem.
 */
static void coco_problem_transformed_evaluate_constraint(coco_problem_t *problem, const double *x, double *y) {
  coco_problem_transformed_data_t *data;
  assert(problem != NULL);
  assert(problem->data != NULL);
  data = (coco_problem_transformed_data_t *) problem->data;
  assert(data->inner_problem != NULL);

  coco_evaluate_constraint(data->inner_problem, x, y);
}

/**
 * @brief Calls the coco_recommend_solution function on the inner problem.
 */
static void coco_problem_transformed_recommend_solution(coco_problem_t *problem, const double *x) {
  coco_problem_transformed_data_t *data;
  assert(problem != NULL);
  assert(problem->data != NULL);
  data = (coco_problem_transformed_data_t *) problem->data;
  assert(data->inner_problem != NULL);

  coco_recommend_solution(data->inner_problem, x);
}

/**
 * @brief Frees only the data of the transformed problem leaving the inner problem intact.
 *
 * @note If there is no other pointer to the inner problem, access to it will be lost.
 */
static void coco_problem_transformed_free_data(coco_problem_t *problem) {
  coco_problem_transformed_data_t *data;

  assert(problem != NULL);
  assert(problem->data != NULL);
  data = (coco_problem_transformed_data_t *) problem->data;

  if (data->data != NULL) {
    if (data->data_free_function != NULL) {
      data->data_free_function(data->data);
      data->data_free_function = NULL;
    }
    coco_free_memory(data->data);
    data->data = NULL;
  }
  /* Let the generic free problem code deal with the rest of the fields. For this we clear the free_problem
   * function pointer and recall the generic function. */
  problem->problem_free_function = NULL;
  coco_problem_free(problem);
}

/**
 * @brief Frees the transformed problem.
 */
static void coco_problem_transformed_free(coco_problem_t *problem) {
  coco_problem_transformed_data_t *data;

  assert(problem != NULL);
  assert(problem->data != NULL);
  data = (coco_problem_transformed_data_t *) problem->data;
  assert(data->inner_problem != NULL);
  if (data->inner_problem != NULL) {
    coco_problem_free(data->inner_problem);
    data->inner_problem = NULL;
  }
  coco_problem_transformed_free_data(problem);
}

/**
 * @brief Allocates a transformed problem that wraps the inner_problem.
 *
 * By default all methods will dispatch to the inner_problem. A prefix is prepended to the problem name
 * in order to reflect the transformation somewhere.
 */
static coco_problem_t *coco_problem_transformed_allocate(coco_problem_t *inner_problem,
                                                         void *user_data,
                                                         coco_data_free_function_t data_free_function,
                                                         const char *name_prefix) {
  coco_problem_transformed_data_t *problem;
  coco_problem_t *inner_copy;
  char *old_name = coco_strdup(inner_problem->problem_name);

  problem = (coco_problem_transformed_data_t *) coco_allocate_memory(sizeof(*problem));
  problem->inner_problem = inner_problem;
  problem->data = user_data;
  problem->data_free_function = data_free_function;

  inner_copy = coco_problem_duplicate(inner_problem);
  inner_copy->evaluate_function = coco_problem_transformed_evaluate_function;
  inner_copy->evaluate_constraint = coco_problem_transformed_evaluate_constraint;
  inner_copy->recommend_solution = coco_problem_transformed_recommend_solution;
  inner_copy->problem_free_function = coco_problem_transformed_free;
  inner_copy->data = problem;

  coco_problem_set_name(inner_copy, "%s(%s)", name_prefix, old_name);
  coco_free_memory(old_name);

  return inner_copy;
}
/**@}*/

/***********************************************************************************************************/

/**
 * @name Methods regarding the stacked COCO problem
 */
/**@{*/

/**
 * @brief Calls the coco_evaluate_function function on the underlying problems.
 */
static void coco_problem_stacked_evaluate_function(coco_problem_t *problem, const double *x, double *y) {
  coco_problem_stacked_data_t* data = (coco_problem_stacked_data_t *) problem->data;

  assert(
      coco_problem_get_number_of_objectives(problem)
          == coco_problem_get_number_of_objectives(data->problem1)
              + coco_problem_get_number_of_objectives(data->problem2));

  coco_evaluate_function(data->problem1, x, &y[0]);
  coco_evaluate_function(data->problem2, x, &y[coco_problem_get_number_of_objectives(data->problem1)]);
}

/**
 * @brief Calls the coco_evaluate_constraint function on the underlying problems.
 */
static void coco_problem_stacked_evaluate_constraint(coco_problem_t *problem, const double *x, double *y) {
  coco_problem_stacked_data_t* data = (coco_problem_stacked_data_t*) problem->data;

  assert(
      coco_problem_get_number_of_constraints(problem)
          == coco_problem_get_number_of_constraints(data->problem1)
              + coco_problem_get_number_of_constraints(data->problem2));

  if (coco_problem_get_number_of_constraints(data->problem1) > 0)
    coco_evaluate_constraint(data->problem1, x, y);
  if (coco_problem_get_number_of_constraints(data->problem2) > 0)
    coco_evaluate_constraint(data->problem2, x, &y[coco_problem_get_number_of_constraints(data->problem1)]);
}

/* TODO: Missing coco_problem_stacked_recommend_solution function! */

/**
 * @brief Frees the stacked problem.
 */
static void coco_problem_stacked_free(coco_problem_t *problem) {
  coco_problem_stacked_data_t *data;

  assert(problem != NULL);
  assert(problem->data != NULL);
  data = (coco_problem_stacked_data_t*) problem->data;

  if (data->problem1 != NULL) {
    coco_problem_free(data->problem1);
    data->problem1 = NULL;
  }
  if (data->problem2 != NULL) {
    coco_problem_free(data->problem2);
    data->problem2 = NULL;
  }
  /* Let the generic free problem code deal with the rest of the fields. For this we clear the free_problem
   * function pointer and recall the generic function. */
  problem->problem_free_function = NULL;
  coco_problem_free(problem);
}

/**
 * @brief Allocates a problem constructed by stacking two COCO problems.
 * 
 * This is particularly useful for generating multi-objective problems, e.g. a bi-objective problem from two
 * single-objective problems. The stacked problem must behave like a normal COCO problem accepting the same
 * input.
 *
 * @note Regions of interest in the decision space must either agree or at least one of them must be NULL.
 * @note Best parameter becomes somewhat meaningless, but the nadir value make sense now.
 */
static coco_problem_t *coco_problem_stacked_allocate(coco_problem_t *problem1, coco_problem_t *problem2) {

  const size_t number_of_variables = coco_problem_get_dimension(problem1);
  const size_t number_of_objectives = coco_problem_get_number_of_objectives(problem1)
      + coco_problem_get_number_of_objectives(problem2);
  const size_t number_of_constraints = coco_problem_get_number_of_constraints(problem1)
      + coco_problem_get_number_of_constraints(problem2);
  size_t i;
  char *s;
  const double *smallest, *largest;
  coco_problem_stacked_data_t *data;
  coco_problem_t *problem; /* the new coco problem */

  assert(coco_problem_get_dimension(problem1) == coco_problem_get_dimension(problem2));

  problem = coco_problem_allocate(number_of_variables, number_of_objectives, number_of_constraints);

  s = coco_strconcat(coco_problem_get_id(problem1), "__");
  problem->problem_id = coco_strconcat(s, coco_problem_get_id(problem2));
  coco_free_memory(s);
  s = coco_strconcat(coco_problem_get_name(problem1), " + ");
  problem->problem_name = coco_strconcat(s, coco_problem_get_name(problem2));
  coco_free_memory(s);

  problem->evaluate_function = coco_problem_stacked_evaluate_function;
  if (number_of_constraints > 0)
    problem->evaluate_constraint = coco_problem_stacked_evaluate_constraint;

  /* set/copy ROI boundaries */
  smallest = problem1->smallest_values_of_interest;
  if (smallest == NULL)
    smallest = problem2->smallest_values_of_interest;

  largest = problem1->largest_values_of_interest;
  if (largest == NULL)
    largest = problem2->largest_values_of_interest;

  for (i = 0; i < number_of_variables; ++i) {
    if (problem2->smallest_values_of_interest != NULL)
      assert(smallest[i] == problem2->smallest_values_of_interest[i]);
    if (problem2->largest_values_of_interest != NULL)
      assert(largest[i] == problem2->largest_values_of_interest[i]);

    if (smallest != NULL)
      problem->smallest_values_of_interest[i] = smallest[i];
    if (largest != NULL)
      problem->largest_values_of_interest[i] = largest[i];

    if (problem->best_parameter) /* logger_bbob doesn't work then anymore */
      coco_free_memory(problem->best_parameter);
    problem->best_parameter = NULL;
  }

  /* Compute the ideal and nadir values */
  assert(problem->best_value);
  assert(problem->nadir_value);
  problem->best_value[0] = problem1->best_value[0];
  problem->best_value[1] = problem2->best_value[0];
  coco_evaluate_function(problem1, problem2->best_parameter, &problem->nadir_value[0]);
  coco_evaluate_function(problem2, problem1->best_parameter, &problem->nadir_value[1]);

  /* setup data holder */
  data = (coco_problem_stacked_data_t *) coco_allocate_memory(sizeof(*data));
  data->problem1 = problem1;
  data->problem2 = problem2;

  problem->data = data;
  problem->problem_free_function = coco_problem_stacked_free;

  return problem;
}
/**@}*/

/***********************************************************************************************************/<|MERGE_RESOLUTION|>--- conflicted
+++ resolved
@@ -31,9 +31,6 @@
 	assert(problem != NULL);
   assert(problem->evaluate_function != NULL);
 
-<<<<<<< HEAD
-  /* Set objective vector to NAN values if the decision vector contains any NAN values */
-=======
   /* Set objective vector to INFINITY if the decision vector contains any INFINITY values */
   if (coco_vector_contains_inf(x, coco_problem_get_dimension(problem))) {
   	coco_vector_set_to_inf(y, coco_problem_get_number_of_objectives(problem));
@@ -41,7 +38,6 @@
   }
 
   /* Set objective vector to NAN if the decision vector contains any NAN values */
->>>>>>> decb5623
   if (coco_vector_contains_nan(x, coco_problem_get_dimension(problem))) {
   	coco_vector_set_to_nan(y, coco_problem_get_number_of_objectives(problem));
   	return;
