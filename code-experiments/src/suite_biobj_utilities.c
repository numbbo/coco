--- conflicted
+++ resolved
@@ -512,12 +512,8 @@
   double best_value = 0;
   char *curr_key;
 
-<<<<<<< HEAD
-  if (strcmp(suite_name, "bbob-biobj") == 0 || strcmp(suite_name, "bbob-biobj-ext") == 0) {
-=======
   if ((strcmp(suite_name, "bbob-biobj") == 0) ||
       (strcmp(suite_name, "bbob-biobj-ext") == 0)) {
->>>>>>> 3ad1dee5
     curr_key = coco_allocate_string(COCO_PATH_MAX + 1);
     count = sizeof(suite_biobj_best_values_hyp) / sizeof(char *);
     for (i = 0; i < count; i++) {
