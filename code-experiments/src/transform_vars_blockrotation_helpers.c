--- conflicted
+++ resolved
@@ -107,16 +107,7 @@
     current_nb_entries = current_blocksize * current_blocksize;
     tmp_normal = coco_allocate_vector(current_nb_entries);
     bbob2009_gauss(tmp_normal, current_nb_entries, seed + (long) 1000000 * (long) current_blocksize);/* TODO: To be discussed */
-<<<<<<< HEAD
-
-    for (i = 0; i < current_blocksize; i++) {
-      for (j = 0; j < current_blocksize; j++) {
-        current_block[i][j] = tmp_normal[j * current_blocksize + i];
-      }
-    }
-=======
     bbob2009_reshape(current_block, tmp_normal, current_blocksize, current_blocksize);
->>>>>>> fa21fdb1
 
     for (i = 0; i < current_blocksize; i++) {
       for (j = 0; j < i; j++) {
