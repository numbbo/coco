/**
 * @file suite_biobj.c
 * @brief Implementation of two bi-objective suites created by combining two single-objective problems
 * from the bbob suite:
 * - bbob-biobj contains 55 functions and 6 dimensions
 * - bbob-biobj-ext contains 55 + 37 functions and 6 dimensions
 *
 * The 55 functions of the bbob-biobj suite are created by combining any two single-objective bbob functions
 * i,j (where i<j) from a subset of 10 functions.
 *
 * The first 55 functions of the bbob-biobj-ext suite are the same as in the original bbob-biobj test suite
 * to which 37 functions are added. Those additional functions are constructed by combining all not yet
 * contained in-group combinations (i,j) of single-objective bbob functions i and j such that i<j (i.e. in
 * particular not all combinations (i,i) are included in this bbob-biobj-ext suite), with the exception of
 * the Weierstrass function (f16) for which the optimum is not unique and thus a nadir point is difficult
 * to compute, see http://numbbo.github.io/coco-doc/bbob-biobj/functions/ for details.
 *
 * @note See file suite_biobj_utilities.c for the implementation of the bi-objective problems and the handling
 * of new instances.
 */

#include "coco.h"
#include "mo_utilities.c"
#include "suite_biobj_utilities.c"
#include "suite_bbob.c"

static coco_suite_t *coco_suite_allocate(const char *suite_name,
                                         const size_t number_of_functions,
                                         const size_t number_of_dimensions,
                                         const size_t *dimensions,
                                         const char *default_instances);

/**
 * @brief Sets the dimensions and default instances for the bbob-biobj suites.
 */
static coco_suite_t *suite_biobj_initialize(const char *suite_name) {

  coco_suite_t *suite;
  const size_t dimensions[] = { 2, 3, 5, 10, 20, 40 };

  if (strcmp(suite_name, "bbob-biobj") == 0) {
    suite = coco_suite_allocate("bbob-biobj", 55, 6, dimensions, "instances: 1-15");
  } else if (strcmp(suite_name, "bbob-biobj-ext") == 0) {
    suite = coco_suite_allocate("bbob-biobj-ext", 55+37, 6, dimensions, "instances: 1-15");
  } else {
    coco_error("suite_biobj_initialize(): unknown problem suite");
    return NULL;
  }

  suite->data_free_function = suite_biobj_new_inst_free;

  return suite;
}

/**
 * @brief Sets the instances associated with years for the bbob-biobj suites.
 *
 * @note The instances of the bi-objective suites generally do not changes with years.
 */
static const char *suite_biobj_get_instances_by_year(const int year) {

  if ((year == 2016) || (year == 0000)) { /* test case */
    return "1-10";
  }
  else
    return "1-15";
}

/**
 * @brief Returns the problem from the bbob-biobj suite that corresponds to the given parameters.
 *
 * @param suite The COCO suite.
 * @param function_idx Index of the function (starting from 0).
 * @param dimension_idx Index of the dimension (starting from 0).
 * @param instance_idx Index of the instance (starting from 0).
 * @return The problem that corresponds to the given parameters.
 */
static coco_problem_t *suite_biobj_get_problem(coco_suite_t *suite,
                                               const size_t function_idx,
                                               const size_t dimension_idx,
                                               const size_t instance_idx) {

  coco_problem_t *problem = NULL;
  suite_biobj_new_inst_t *new_inst_data = (suite_biobj_new_inst_t *) suite->data;

  const size_t function = suite->functions[function_idx];
  const size_t dimension = suite->dimensions[dimension_idx];
  const size_t instance = suite->instances[instance_idx];

<<<<<<< HEAD
  suite_biobj_t *data = (suite_biobj_t *) suite->data;
  size_t i, j;
  const size_t num_existing_instances = sizeof(suite_biobj_instances) / sizeof(suite_biobj_instances[0]);
  int instance_found = 0;

  double *smallest_values_of_interest = coco_allocate_vector_with_value(dimension, -100);
  double *largest_values_of_interest = coco_allocate_vector_with_value(dimension, 100);

  /* A "magic" formula to compute the BBOB function index from the bi-objective function index */
  function1_idx = num_bbob_functions
      - coco_double_to_size_t(
          floor(-0.5 + sqrt(0.25 + 2.0 * (double) (suite->number_of_functions - function_idx - 1)))) - 1;
  function2_idx = function_idx - (function1_idx * num_bbob_functions) +
      (function1_idx * (function1_idx + 1)) / 2;

  /* First search for instance in suite_biobj_instances */
  for (i = 0; i < num_existing_instances; i++) {
    if (suite_biobj_instances[i][0] == instance) {
      /* The instance has been found in suite_biobj_instances */
      instance1 = suite_biobj_instances[i][1];
      instance2 = suite_biobj_instances[i][2];
      instance_found = 1;
      break;
    }
  }

  if ((!instance_found) && (data)) {
    /* Next, search for instance in new_instances */
    for (i = 0; i < data->max_new_instances; i++) {
      if (data->new_instances[i][0] == 0)
        break;
      if (data->new_instances[i][0] == instance) {
        /* The instance has been found in new_instances */
        instance1 = data->new_instances[i][1];
        instance2 = data->new_instances[i][2];
        instance_found = 1;
        break;
      }
    }
  }

  if (!instance_found) {
    /* Finally, if the instance is not found, create a new one */

    if (!data) {
      /* Allocate space needed for saving new instances */
      data = (suite_biobj_t *) coco_allocate_memory(sizeof(*data));

      /* Most often the actual number of new instances will be lower than max_new_instances, because
       * some of them are already in suite_biobj_instances. However, in order to avoid iterating over
       * suite_biobj_instances, the allocation uses max_new_instances. */
      data->max_new_instances = suite->number_of_instances;

      data->new_instances = (size_t **) coco_allocate_memory(data->max_new_instances * sizeof(size_t *));
      for (i = 0; i < data->max_new_instances; i++) {
        data->new_instances[i] = (size_t *) malloc(3 * sizeof(size_t));
        for (j = 0; j < 3; j++) {
          data->new_instances[i][j] = 0;
        }
      }
      suite->data_free_function = suite_biobj_free;
      suite->data = data;
    }

    /* A simple formula to set the first instance */
    instance1 = 2 * instance + 1;
    instance2 = suite_biobj_get_new_instance(suite, instance, instance1, num_bbob_functions, bbob_functions);
  }

  problem1 = coco_get_bbob_problem(bbob_functions[function1_idx], dimension, instance1);
  problem2 = coco_get_bbob_problem(bbob_functions[function2_idx], dimension, instance2);

  problem = coco_problem_stacked_allocate(problem1, problem2, smallest_values_of_interest,
      largest_values_of_interest);
=======
  problem = coco_get_biobj_problem(function, dimension, instance, coco_get_bbob_problem, &new_inst_data,
      suite->number_of_instances, suite->dimensions, suite->number_of_dimensions);
>>>>>>> fe844114

  problem->suite_dep_function = function;
  problem->suite_dep_instance = instance;
  problem->suite_dep_index = coco_suite_encode_problem_index(suite, function_idx, dimension_idx, instance_idx);

<<<<<<< HEAD
  /* Use the standard stacked problem_id as problem_name and construct a new suite-specific problem_id */
  coco_problem_set_name(problem, problem->problem_id);
  coco_problem_set_id(problem, "bbob-biobj_f%02lu_i%02lu_d%02lu", (unsigned long) function,
      (unsigned long) instance, (unsigned long) dimension);

  /* Construct problem type */
  coco_problem_set_type(problem, "%s_%s", problem1->problem_type, problem2->problem_type);

  coco_free_memory(smallest_values_of_interest);
  coco_free_memory(largest_values_of_interest);

  return problem;
}

/**
 * @brief Computes the instance number of the second problem/objective so that the resulting bi-objective
 * problem has more than a single optimal solution.
 *
 * Starts by setting instance2 = instance1 + 1 and increases this number until an appropriate instance has
 * been found (or until a maximum number of tries has been reached, in which case it throws a coco_error).
 * An appropriate instance is the one for which the resulting bi-objective problem (in any considered
 * dimension) has the ideal and nadir points apart enough in the objective space and the extreme optimal
 * points apart enough in the decision space. When the instance has been found, it is output through
 * coco_warning, so that the user can see it and eventually manually add it to suite_biobj_instances.
 */
static size_t suite_biobj_get_new_instance(coco_suite_t *suite,
                                           const size_t instance,
                                           const size_t instance1,
                                           const size_t num_bbob_functions,
                                           const size_t *bbob_functions) {
  size_t instance2 = 0;
  size_t num_tries = 0;
  const size_t max_tries = 1000;
  const double apart_enough = 1e-4;
  int appropriate_instance_found = 0, break_search, warning_produced = 0;
  coco_problem_t *problem1, *problem2, *problem = NULL;
  size_t d, f1, f2, i;
  size_t function1, function2, dimension;
  double norm;
  double *smallest_values_of_interest, *largest_values_of_interest;

  suite_biobj_t *data;
  assert(suite->data);
  data = (suite_biobj_t *) suite->data;

  while ((!appropriate_instance_found) && (num_tries < max_tries)) {
    num_tries++;
    instance2 = instance1 + num_tries;
    break_search = 0;

    /* An instance is "appropriate" if the ideal and nadir points in the objective space and the two
     * extreme optimal points in the decisions space are apart enough for all problems (all dimensions
     * and function combinations); therefore iterate over all dimensions and function combinations  */
    for (f1 = 0; (f1 < num_bbob_functions) && !break_search; f1++) {
      function1 = bbob_functions[f1];
      for (f2 = f1; (f2 < num_bbob_functions) && !break_search; f2++) {
        function2 = bbob_functions[f2];
        for (d = 0; (d < suite->number_of_dimensions) && !break_search; d++) {
          dimension = suite->dimensions[d];

          if (dimension == 0) {
            if (!warning_produced)
              coco_warning("suite_biobj_get_new_instance(): remove filtering of dimensions to get generally acceptable instances!");
            warning_produced = 1;
            continue;
          }

          problem1 = coco_get_bbob_problem(function1, dimension, instance1);
          problem2 = coco_get_bbob_problem(function2, dimension, instance2);
          if (problem) {
            coco_problem_stacked_free(problem);
            problem = NULL;
          }

          /* Set smallest and largest values of interest to some value (not important which, it just needs to be a
           * vector of doubles of the right dimension) */
          smallest_values_of_interest = coco_allocate_vector_with_value(dimension, -100);
          largest_values_of_interest = coco_allocate_vector_with_value(dimension, 100);
          problem = coco_problem_stacked_allocate(problem1, problem2, smallest_values_of_interest,
              largest_values_of_interest);
          coco_free_memory(smallest_values_of_interest);
          coco_free_memory(largest_values_of_interest);

          /* Check whether the ideal and nadir points are too close in the objective space */
          norm = mo_get_norm(problem->best_value, problem->nadir_value, 2);
          if (norm < 1e-1) { /* TODO How to set this value in a sensible manner? */
            coco_debug(
                "suite_biobj_get_new_instance(): The ideal and nadir points of %s are too close in the objective space",
                problem->problem_id);
            coco_debug("norm = %e, ideal = %e\t%e, nadir = %e\t%e", norm, problem->best_value[0],
                problem->best_value[1], problem->nadir_value[0], problem->nadir_value[1]);
            break_search = 1;
          }

          /* Check whether the extreme optimal points are too close in the decision space */
          norm = mo_get_norm(problem1->best_parameter, problem2->best_parameter, problem->number_of_variables);
          if (norm < apart_enough) {
            coco_debug(
                "suite_biobj_get_new_instance(): The extreme points of %s are too close in the decision space",
                problem->problem_id);
            coco_debug("norm = %e", norm);
            break_search = 1;
          }
        }
      }
    }
    /* Clean up */
    if (problem) {
      coco_problem_stacked_free(problem);
      problem = NULL;
    }

    if (break_search) {
      /* The search was broken, continue with next instance2 */
      continue;
    } else {
      /* An appropriate instance was found */
      appropriate_instance_found = 1;
      coco_info("suite_biobj_set_new_instance(): Instance %lu created from instances %lu and %lu",
          (unsigned long) instance, (unsigned long) instance1, (unsigned long) instance2);

      /* Save the instance to new_instances */
      for (i = 0; i < data->max_new_instances; i++) {
        if (data->new_instances[i][0] == 0) {
          data->new_instances[i][0] = instance;
          data->new_instances[i][1] = instance1;
          data->new_instances[i][2] = instance2;
          break;
        };
      }
    }
  }

  if (!appropriate_instance_found) {
    coco_error("suite_biobj_get_new_instance(): Could not find suitable instance %lu in %lu tries",
        (unsigned long) instance, (unsigned long) num_tries);
    return 0; /* Never reached */
  }

  return instance2;
}

/**
 * @brief  Frees the memory of the given bi-objective suite.
 */
static void suite_biobj_free(void *stuff) {

  suite_biobj_t *data;
  size_t i;

  assert(stuff != NULL);
  data = (suite_biobj_t *) stuff;

  if (data->new_instances) {
    for (i = 0; i < data->max_new_instances; i++) {
      if (data->new_instances[i]) {
        coco_free_memory(data->new_instances[i]);
        data->new_instances[i] = NULL;
      }
    }
  }
  coco_free_memory(data->new_instances);
  data->new_instances = NULL;
}

/**
 * @brief Returns the best known value for indicator_name matching the given key if the key is found, and
 * throws a coco_error otherwise.
 */
static double suite_biobj_get_best_value(const char *indicator_name, const char *key) {

  size_t i, count;
  double best_value = 0;
  char *curr_key;

  if (strcmp(indicator_name, "hyp") == 0) {

    curr_key = coco_allocate_string(COCO_PATH_MAX + 1);
    count = sizeof(suite_biobj_best_values_hyp) / sizeof(char *);
    for (i = 0; i < count; i++) {
      sscanf(suite_biobj_best_values_hyp[i], "%s %lf", curr_key, &best_value);
      if (strcmp(curr_key, key) == 0) {
        coco_free_memory(curr_key);
        return best_value;
      }
    }

    coco_free_memory(curr_key);
    coco_warning("suite_biobj_get_best_value(): best value of %s could not be found; set to 1.0", key);
    return 1.0;

  } else {
    coco_error("suite_biobj_get_best_value(): indicator %s not supported", indicator_name);
    return 0; /* Never reached */
  }

  coco_error("suite_biobj_get_best_value(): unexpected exception");
  return 0; /* Never reached */
}
=======
  return problem;
}
>>>>>>> fe844114
<|MERGE_RESOLUTION|>--- conflicted
+++ resolved
@@ -87,291 +87,12 @@
   const size_t dimension = suite->dimensions[dimension_idx];
   const size_t instance = suite->instances[instance_idx];
 
-<<<<<<< HEAD
-  suite_biobj_t *data = (suite_biobj_t *) suite->data;
-  size_t i, j;
-  const size_t num_existing_instances = sizeof(suite_biobj_instances) / sizeof(suite_biobj_instances[0]);
-  int instance_found = 0;
-
-  double *smallest_values_of_interest = coco_allocate_vector_with_value(dimension, -100);
-  double *largest_values_of_interest = coco_allocate_vector_with_value(dimension, 100);
-
-  /* A "magic" formula to compute the BBOB function index from the bi-objective function index */
-  function1_idx = num_bbob_functions
-      - coco_double_to_size_t(
-          floor(-0.5 + sqrt(0.25 + 2.0 * (double) (suite->number_of_functions - function_idx - 1)))) - 1;
-  function2_idx = function_idx - (function1_idx * num_bbob_functions) +
-      (function1_idx * (function1_idx + 1)) / 2;
-
-  /* First search for instance in suite_biobj_instances */
-  for (i = 0; i < num_existing_instances; i++) {
-    if (suite_biobj_instances[i][0] == instance) {
-      /* The instance has been found in suite_biobj_instances */
-      instance1 = suite_biobj_instances[i][1];
-      instance2 = suite_biobj_instances[i][2];
-      instance_found = 1;
-      break;
-    }
-  }
-
-  if ((!instance_found) && (data)) {
-    /* Next, search for instance in new_instances */
-    for (i = 0; i < data->max_new_instances; i++) {
-      if (data->new_instances[i][0] == 0)
-        break;
-      if (data->new_instances[i][0] == instance) {
-        /* The instance has been found in new_instances */
-        instance1 = data->new_instances[i][1];
-        instance2 = data->new_instances[i][2];
-        instance_found = 1;
-        break;
-      }
-    }
-  }
-
-  if (!instance_found) {
-    /* Finally, if the instance is not found, create a new one */
-
-    if (!data) {
-      /* Allocate space needed for saving new instances */
-      data = (suite_biobj_t *) coco_allocate_memory(sizeof(*data));
-
-      /* Most often the actual number of new instances will be lower than max_new_instances, because
-       * some of them are already in suite_biobj_instances. However, in order to avoid iterating over
-       * suite_biobj_instances, the allocation uses max_new_instances. */
-      data->max_new_instances = suite->number_of_instances;
-
-      data->new_instances = (size_t **) coco_allocate_memory(data->max_new_instances * sizeof(size_t *));
-      for (i = 0; i < data->max_new_instances; i++) {
-        data->new_instances[i] = (size_t *) malloc(3 * sizeof(size_t));
-        for (j = 0; j < 3; j++) {
-          data->new_instances[i][j] = 0;
-        }
-      }
-      suite->data_free_function = suite_biobj_free;
-      suite->data = data;
-    }
-
-    /* A simple formula to set the first instance */
-    instance1 = 2 * instance + 1;
-    instance2 = suite_biobj_get_new_instance(suite, instance, instance1, num_bbob_functions, bbob_functions);
-  }
-
-  problem1 = coco_get_bbob_problem(bbob_functions[function1_idx], dimension, instance1);
-  problem2 = coco_get_bbob_problem(bbob_functions[function2_idx], dimension, instance2);
-
-  problem = coco_problem_stacked_allocate(problem1, problem2, smallest_values_of_interest,
-      largest_values_of_interest);
-=======
   problem = coco_get_biobj_problem(function, dimension, instance, coco_get_bbob_problem, &new_inst_data,
       suite->number_of_instances, suite->dimensions, suite->number_of_dimensions);
->>>>>>> fe844114
 
   problem->suite_dep_function = function;
   problem->suite_dep_instance = instance;
   problem->suite_dep_index = coco_suite_encode_problem_index(suite, function_idx, dimension_idx, instance_idx);
 
-<<<<<<< HEAD
-  /* Use the standard stacked problem_id as problem_name and construct a new suite-specific problem_id */
-  coco_problem_set_name(problem, problem->problem_id);
-  coco_problem_set_id(problem, "bbob-biobj_f%02lu_i%02lu_d%02lu", (unsigned long) function,
-      (unsigned long) instance, (unsigned long) dimension);
-
-  /* Construct problem type */
-  coco_problem_set_type(problem, "%s_%s", problem1->problem_type, problem2->problem_type);
-
-  coco_free_memory(smallest_values_of_interest);
-  coco_free_memory(largest_values_of_interest);
-
   return problem;
 }
-
-/**
- * @brief Computes the instance number of the second problem/objective so that the resulting bi-objective
- * problem has more than a single optimal solution.
- *
- * Starts by setting instance2 = instance1 + 1 and increases this number until an appropriate instance has
- * been found (or until a maximum number of tries has been reached, in which case it throws a coco_error).
- * An appropriate instance is the one for which the resulting bi-objective problem (in any considered
- * dimension) has the ideal and nadir points apart enough in the objective space and the extreme optimal
- * points apart enough in the decision space. When the instance has been found, it is output through
- * coco_warning, so that the user can see it and eventually manually add it to suite_biobj_instances.
- */
-static size_t suite_biobj_get_new_instance(coco_suite_t *suite,
-                                           const size_t instance,
-                                           const size_t instance1,
-                                           const size_t num_bbob_functions,
-                                           const size_t *bbob_functions) {
-  size_t instance2 = 0;
-  size_t num_tries = 0;
-  const size_t max_tries = 1000;
-  const double apart_enough = 1e-4;
-  int appropriate_instance_found = 0, break_search, warning_produced = 0;
-  coco_problem_t *problem1, *problem2, *problem = NULL;
-  size_t d, f1, f2, i;
-  size_t function1, function2, dimension;
-  double norm;
-  double *smallest_values_of_interest, *largest_values_of_interest;
-
-  suite_biobj_t *data;
-  assert(suite->data);
-  data = (suite_biobj_t *) suite->data;
-
-  while ((!appropriate_instance_found) && (num_tries < max_tries)) {
-    num_tries++;
-    instance2 = instance1 + num_tries;
-    break_search = 0;
-
-    /* An instance is "appropriate" if the ideal and nadir points in the objective space and the two
-     * extreme optimal points in the decisions space are apart enough for all problems (all dimensions
-     * and function combinations); therefore iterate over all dimensions and function combinations  */
-    for (f1 = 0; (f1 < num_bbob_functions) && !break_search; f1++) {
-      function1 = bbob_functions[f1];
-      for (f2 = f1; (f2 < num_bbob_functions) && !break_search; f2++) {
-        function2 = bbob_functions[f2];
-        for (d = 0; (d < suite->number_of_dimensions) && !break_search; d++) {
-          dimension = suite->dimensions[d];
-
-          if (dimension == 0) {
-            if (!warning_produced)
-              coco_warning("suite_biobj_get_new_instance(): remove filtering of dimensions to get generally acceptable instances!");
-            warning_produced = 1;
-            continue;
-          }
-
-          problem1 = coco_get_bbob_problem(function1, dimension, instance1);
-          problem2 = coco_get_bbob_problem(function2, dimension, instance2);
-          if (problem) {
-            coco_problem_stacked_free(problem);
-            problem = NULL;
-          }
-
-          /* Set smallest and largest values of interest to some value (not important which, it just needs to be a
-           * vector of doubles of the right dimension) */
-          smallest_values_of_interest = coco_allocate_vector_with_value(dimension, -100);
-          largest_values_of_interest = coco_allocate_vector_with_value(dimension, 100);
-          problem = coco_problem_stacked_allocate(problem1, problem2, smallest_values_of_interest,
-              largest_values_of_interest);
-          coco_free_memory(smallest_values_of_interest);
-          coco_free_memory(largest_values_of_interest);
-
-          /* Check whether the ideal and nadir points are too close in the objective space */
-          norm = mo_get_norm(problem->best_value, problem->nadir_value, 2);
-          if (norm < 1e-1) { /* TODO How to set this value in a sensible manner? */
-            coco_debug(
-                "suite_biobj_get_new_instance(): The ideal and nadir points of %s are too close in the objective space",
-                problem->problem_id);
-            coco_debug("norm = %e, ideal = %e\t%e, nadir = %e\t%e", norm, problem->best_value[0],
-                problem->best_value[1], problem->nadir_value[0], problem->nadir_value[1]);
-            break_search = 1;
-          }
-
-          /* Check whether the extreme optimal points are too close in the decision space */
-          norm = mo_get_norm(problem1->best_parameter, problem2->best_parameter, problem->number_of_variables);
-          if (norm < apart_enough) {
-            coco_debug(
-                "suite_biobj_get_new_instance(): The extreme points of %s are too close in the decision space",
-                problem->problem_id);
-            coco_debug("norm = %e", norm);
-            break_search = 1;
-          }
-        }
-      }
-    }
-    /* Clean up */
-    if (problem) {
-      coco_problem_stacked_free(problem);
-      problem = NULL;
-    }
-
-    if (break_search) {
-      /* The search was broken, continue with next instance2 */
-      continue;
-    } else {
-      /* An appropriate instance was found */
-      appropriate_instance_found = 1;
-      coco_info("suite_biobj_set_new_instance(): Instance %lu created from instances %lu and %lu",
-          (unsigned long) instance, (unsigned long) instance1, (unsigned long) instance2);
-
-      /* Save the instance to new_instances */
-      for (i = 0; i < data->max_new_instances; i++) {
-        if (data->new_instances[i][0] == 0) {
-          data->new_instances[i][0] = instance;
-          data->new_instances[i][1] = instance1;
-          data->new_instances[i][2] = instance2;
-          break;
-        };
-      }
-    }
-  }
-
-  if (!appropriate_instance_found) {
-    coco_error("suite_biobj_get_new_instance(): Could not find suitable instance %lu in %lu tries",
-        (unsigned long) instance, (unsigned long) num_tries);
-    return 0; /* Never reached */
-  }
-
-  return instance2;
-}
-
-/**
- * @brief  Frees the memory of the given bi-objective suite.
- */
-static void suite_biobj_free(void *stuff) {
-
-  suite_biobj_t *data;
-  size_t i;
-
-  assert(stuff != NULL);
-  data = (suite_biobj_t *) stuff;
-
-  if (data->new_instances) {
-    for (i = 0; i < data->max_new_instances; i++) {
-      if (data->new_instances[i]) {
-        coco_free_memory(data->new_instances[i]);
-        data->new_instances[i] = NULL;
-      }
-    }
-  }
-  coco_free_memory(data->new_instances);
-  data->new_instances = NULL;
-}
-
-/**
- * @brief Returns the best known value for indicator_name matching the given key if the key is found, and
- * throws a coco_error otherwise.
- */
-static double suite_biobj_get_best_value(const char *indicator_name, const char *key) {
-
-  size_t i, count;
-  double best_value = 0;
-  char *curr_key;
-
-  if (strcmp(indicator_name, "hyp") == 0) {
-
-    curr_key = coco_allocate_string(COCO_PATH_MAX + 1);
-    count = sizeof(suite_biobj_best_values_hyp) / sizeof(char *);
-    for (i = 0; i < count; i++) {
-      sscanf(suite_biobj_best_values_hyp[i], "%s %lf", curr_key, &best_value);
-      if (strcmp(curr_key, key) == 0) {
-        coco_free_memory(curr_key);
-        return best_value;
-      }
-    }
-
-    coco_free_memory(curr_key);
-    coco_warning("suite_biobj_get_best_value(): best value of %s could not be found; set to 1.0", key);
-    return 1.0;
-
-  } else {
-    coco_error("suite_biobj_get_best_value(): indicator %s not supported", indicator_name);
-    return 0; /* Never reached */
-  }
-
-  coco_error("suite_biobj_get_best_value(): unexpected exception");
-  return 0; /* Never reached */
-}
-=======
-  return problem;
-}
->>>>>>> fe844114
