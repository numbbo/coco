--- conflicted
+++ resolved
@@ -170,7 +170,7 @@
                                                       const double *xopt,
                                                       const char *problem_id_template,
                                                       const char *problem_name_template) {
-
+                                                         		
   size_t i;
   coco_problem_t *problem = NULL;
   coco_problem_t *problem_c = NULL;
@@ -186,29 +186,22 @@
   /* Create the objective function */
   problem = f_sphere_bbob_problem_allocate(function, dimension, 
       instance, rseed, problem_id_template, problem_name_template);
-<<<<<<< HEAD
-
-  bbob_evaluate_gradient(problem, all_zeros, feasible_direction);
-  coco_scale_vector(feasible_direction, dimension, feasible_direction_norm);
-
-=======
 	 
   bbob_evaluate_gradient(problem, all_zeros, feasible_direction);	 
   feasible_direction_set_length(feasible_direction, xopt, dimension, rseed);
 	 
->>>>>>> 8e5d32fb
   /* Create the constraints. Use the gradient of the objective
    * function at the origin to build the first constraint. 
    */
   problem_c = c_linear_cons_bbob_problem_allocate(function, 
       dimension, instance, number_of_linear_constraints,
       problem_id_template, problem_name_template, feasible_direction);
-
+	    
   problem_type_temp = coco_strdup(problem->problem_type);
   problem = coco_problem_stacked_allocate(problem, problem_c,
       problem_c->smallest_values_of_interest, 
       problem_c->largest_values_of_interest);
-
+	    
   /* Define problem->best_parameter as the origin and store its
    * objective function value into problem->best_value.
    */
@@ -234,7 +227,7 @@
  
   coco_free_memory(problem_type_temp);
   coco_free_memory(all_zeros);
-
+	
   return problem;
  
 }
@@ -252,7 +245,7 @@
                                                       const double *xopt,
                                                       const char *problem_id_template,
                                                       const char *problem_name_template) {
-
+																			
   size_t i;
   coco_problem_t *problem = NULL;
   coco_problem_t *problem_c = NULL;
@@ -333,7 +326,7 @@
                                                       const double *xopt,
                                                       const char *problem_id_template,
                                                       const char *problem_name_template) {
-
+																			
   size_t i;
   coco_problem_t *problem = NULL;
   coco_problem_t *problem_c = NULL;
@@ -345,7 +338,7 @@
  
   for (i = 0; i < dimension; ++i)
     all_zeros[i] = 0.0;
-
+	 
   /* Create the objective function */
   problem = f_ellipsoid_rotated_cons_bbob_problem_allocate(function, dimension, 
       instance, rseed, problem_id_template, problem_name_template);
@@ -414,7 +407,7 @@
                                                       const double *xopt,
                                                       const char *problem_id_template,
                                                       const char *problem_name_template) {
-
+																			
   size_t i;
   coco_problem_t *problem = NULL;
   coco_problem_t *problem_c = NULL;
@@ -426,7 +419,7 @@
  
   for (i = 0; i < dimension; ++i)
     all_zeros[i] = 0.0;
-
+	 
   /* Create the objective function */
   problem = f_linear_slope_bbob_problem_allocate(function, dimension, 
       instance, rseed, problem_id_template, problem_name_template);
@@ -493,7 +486,7 @@
                                                       const double *xopt,
                                                       const char *problem_id_template,
                                                       const char *problem_name_template) {
-
+																			
   size_t i;
   coco_problem_t *problem = NULL;
   coco_problem_t *problem_c = NULL;
@@ -574,7 +567,7 @@
                                                       const double *xopt,
                                                       const char *problem_id_template,
                                                       const char *problem_name_template) {
-
+																			
   size_t i;
   coco_problem_t *problem = NULL;
   coco_problem_t *problem_c = NULL;
@@ -586,7 +579,7 @@
  
   for (i = 0; i < dimension; ++i)
     all_zeros[i] = 0.0;
-
+	 
   /* Create the objective function */
   problem = f_bent_cigar_cons_bbob_problem_allocate(function, dimension, 
       instance, rseed, problem_id_template, problem_name_template);
@@ -655,7 +648,7 @@
                                                       const double *xopt,
                                                       const char *problem_id_template,
                                                       const char *problem_name_template) {
-
+																			
   size_t i;
   coco_problem_t *problem = NULL;
   coco_problem_t *problem_c = NULL;
@@ -667,7 +660,7 @@
  
   for (i = 0; i < dimension; ++i)
     all_zeros[i] = 0.0;
-
+	 
   /* Create the objective function */
   problem = f_different_powers_bbob_constrained_problem_allocate(function, dimension,
       instance, rseed, problem_id_template, problem_name_template);
@@ -734,7 +727,7 @@
                                                       const double *xopt,
                                                       const char *problem_id_template,
                                                       const char *problem_name_template) {
-
+																			
   size_t i;
   coco_problem_t *problem = NULL;
   coco_problem_t *problem_c = NULL;
@@ -742,7 +735,7 @@
   double feasible_direction_norm = 4.0;
   
   char *problem_type_temp = NULL;
-
+	 
   coco_random_state_t *rand_state = coco_random_new((uint32_t) rseed);
 
   /* Create the objective function */
