#include <assert.h>

#include "coco.h"
#include "coco_problem.c"

typedef struct {
  double *xopt;
  double *z;
  coco_problem_free_function_t old_free_problem;
} transform_vars_z_hat_data_t;

static void transform_vars_z_hat_evaluate(coco_problem_t *problem, const double *x, double *y) {
  size_t i;
  transform_vars_z_hat_data_t *data;
  coco_problem_t *inner_problem;

  data = coco_problem_transformed_get_data(problem);
  inner_problem = coco_problem_transformed_get_inner_problem(problem);

  data->z[0] = x[0];

  for (i = 1; i < problem->number_of_variables; ++i) {
    data->z[i] = x[i] + 0.25 * (x[i - 1] - 2.0 * fabs(data->xopt[i - 1]));
  }
  coco_evaluate_function(inner_problem, data->z, y);
<<<<<<< HEAD
  assert(y[0] >= problem->best_value[0]);
=======
  assert(y[0] + 1e-13 >= self->best_value[0]);
>>>>>>> 5bf8c806
}

static void transform_vars_z_hat_free(void *thing) {
  transform_vars_z_hat_data_t *data = thing;
  coco_free_memory(data->xopt);
  coco_free_memory(data->z);
}

/*
 * Compute the vector {z^hat} for the BBOB Schwefel function.
 */
static coco_problem_t *f_transform_vars_z_hat(coco_problem_t *inner_problem, const double *xopt) {
  transform_vars_z_hat_data_t *data;
  coco_problem_t *problem;

  data = coco_allocate_memory(sizeof(*data));
  data->xopt = coco_duplicate_vector(xopt, inner_problem->number_of_variables);
  data->z = coco_allocate_vector(inner_problem->number_of_variables);

  problem = coco_problem_transformed_allocate(inner_problem, data, transform_vars_z_hat_free);
  problem->evaluate_function = transform_vars_z_hat_evaluate;
  return problem;
}<|MERGE_RESOLUTION|>--- conflicted
+++ resolved
@@ -23,11 +23,7 @@
     data->z[i] = x[i] + 0.25 * (x[i - 1] - 2.0 * fabs(data->xopt[i - 1]));
   }
   coco_evaluate_function(inner_problem, data->z, y);
-<<<<<<< HEAD
-  assert(y[0] >= problem->best_value[0]);
-=======
-  assert(y[0] + 1e-13 >= self->best_value[0]);
->>>>>>> 5bf8c806
+  assert(y[0] + 1e-13 >= problem->best_value[0]);
 }
 
 static void transform_vars_z_hat_free(void *thing) {
