--- conflicted
+++ resolved
@@ -12,7 +12,6 @@
 #include "transform_obj_shift.c"
 #include "transform_vars_affine.c"
 #include "transform_vars_shift.c"
-
 #include "transform_vars_permutation.c"
 #include "transform_vars_blockrotation.c"
 #include "transform_obj_norm_by_dim.c"
@@ -137,33 +136,6 @@
 }
 
 /**
-<<<<<<< HEAD
- * @brief Creates the BBOB generalized permuted block-rotated sum of different powers problem.
- */
-static coco_problem_t *f_different_powers_permblockdiag_bbob_problem_allocate(const size_t function,
-                                                                       const size_t dimension,
-                                                                       const size_t instance,
-                                                                       const long rseed,
-                                                                       const char *problem_id_template,
-                                                                       const char *problem_name_template) {
-  double *xopt, fopt;
-  coco_problem_t *problem = NULL;
-
-  double **B;
-  const double *const *B_copy;
-
-  size_t *P1 = coco_allocate_vector_size_t(dimension);
-  size_t *P2 = coco_allocate_vector_size_t(dimension);
-
-  size_t *block_sizes;
-  size_t nb_blocks;
-  size_t swap_range;
-  size_t nb_swaps;
-
-  block_sizes = coco_get_block_sizes(&nb_blocks, dimension, "bbob-largescale");
-  swap_range = coco_get_swap_range(dimension, "bbob-largescale");
-  nb_swaps = coco_get_nb_swaps(dimension, "bbob-largescale");
-=======
  * @brief Creates the bbob-constrained different powers problem.
  */
 static coco_problem_t *f_different_powers_bbob_constrained_problem_allocate(const size_t function,
@@ -186,13 +158,75 @@
   double *M = coco_allocate_vector(dimension * dimension);
   double *b = coco_allocate_vector(dimension);
   double **rot1;
->>>>>>> d590d06a
 
   xopt = coco_allocate_vector(dimension);
   fopt = bbob2009_compute_fopt(function, instance);
   bbob2009_compute_xopt(xopt, rseed, dimension);
 
-<<<<<<< HEAD
+  /* Compute Euclidean norm of xopt */
+  /* CAVEAT: this implementation is not ideal for large dimensions */
+  result = 0.0;
+  for (i = 0; i < dimension; ++i) {
+    result += xopt[i] * xopt[i];
+  }
+  result = sqrt(result);
+
+  /* Scale xopt such that the distance to the origin is 1e-2 */
+  for (i = 0; i < dimension; ++i) {
+    xopt[i] *= 1e-2 / result;
+  }
+
+  rot1 = bbob2009_allocate_matrix(dimension, dimension);
+  bbob2009_compute_rotation(rot1, rseed + 1000000, dimension);
+  bbob2009_copy_rotation_matrix(rot1, M, b, dimension);
+  bbob2009_free_matrix(rot1, dimension);
+
+  problem = f_different_powers_allocate(dimension);
+  problem = transform_obj_shift(problem, fopt);
+  problem = transform_vars_affine(problem, M, b, dimension);
+  problem = transform_vars_shift(problem, xopt, 0);
+
+  coco_problem_set_id(problem, problem_id_template, function, instance, dimension);
+  coco_problem_set_name(problem, problem_name_template, function, instance, dimension);
+  coco_problem_set_type(problem, "3-ill-conditioned");
+
+  coco_free_memory(M);
+  coco_free_memory(b);
+  coco_free_memory(xopt);
+  return problem;
+}
+
+/**
+ * @brief Creates the BBOB generalized permuted block-rotated sum of different powers problem.
+ */
+static coco_problem_t *f_different_powers_permblockdiag_bbob_problem_allocate(const size_t function,
+                                                                       const size_t dimension,
+                                                                       const size_t instance,
+                                                                       const long rseed,
+                                                                       const char *problem_id_template,
+                                                                       const char *problem_name_template) {
+  double *xopt, fopt;
+  coco_problem_t *problem = NULL;
+
+  double **B;
+  const double *const *B_copy;
+
+  size_t *P1 = coco_allocate_vector_size_t(dimension);
+  size_t *P2 = coco_allocate_vector_size_t(dimension);
+
+  size_t *block_sizes;
+  size_t nb_blocks;
+  size_t swap_range;
+  size_t nb_swaps;
+
+  block_sizes = coco_get_block_sizes(&nb_blocks, dimension, "bbob-largescale");
+  swap_range = coco_get_swap_range(dimension, "bbob-largescale");
+  nb_swaps = coco_get_nb_swaps(dimension, "bbob-largescale");
+
+  xopt = coco_allocate_vector(dimension);
+  fopt = bbob2009_compute_fopt(function, instance);
+  bbob2009_compute_xopt(xopt, rseed, dimension);
+
   B = coco_allocate_blockmatrix(dimension, block_sizes, nb_blocks);
   B_copy = (const double *const *)B;
   coco_compute_blockrotation(B, rseed + 1000000, dimension, block_sizes, nb_blocks);
@@ -217,37 +251,6 @@
   coco_free_memory(P1);
   coco_free_memory(P2);
   coco_free_memory(block_sizes);
-=======
-  /* Compute Euclidean norm of xopt */
-  /* CAVEAT: this implementation is not ideal for large dimensions */
-  result = 0.0;
-  for (i = 0; i < dimension; ++i) {
-    result += xopt[i] * xopt[i];
-  }
-  result = sqrt(result);
-
-  /* Scale xopt such that the distance to the origin is 1e-2 */
-  for (i = 0; i < dimension; ++i) {
-    xopt[i] *= 1e-2 / result;
-  }
-
-  rot1 = bbob2009_allocate_matrix(dimension, dimension);
-  bbob2009_compute_rotation(rot1, rseed + 1000000, dimension);
-  bbob2009_copy_rotation_matrix(rot1, M, b, dimension);
-  bbob2009_free_matrix(rot1, dimension);
-
-  problem = f_different_powers_allocate(dimension);
-  problem = transform_obj_shift(problem, fopt);
-  problem = transform_vars_affine(problem, M, b, dimension);
-  problem = transform_vars_shift(problem, xopt, 0);
-
-  coco_problem_set_id(problem, problem_id_template, function, instance, dimension);
-  coco_problem_set_name(problem, problem_name_template, function, instance, dimension);
-  coco_problem_set_type(problem, "3-ill-conditioned");
-
-  coco_free_memory(M);
-  coco_free_memory(b);
->>>>>>> d590d06a
   coco_free_memory(xopt);
   return problem;
 }