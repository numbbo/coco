/**
 * @file transform_vars_affine.c
 * @brief Implementation of performing an affine transformation on decision values.
 *
 * x |-> Mx + b <br>
 * The matrix M is stored in row-major format.
 *
 * Currently, the best parameter is transformed correctly only in the simple 
 * cases where M is orthogonal which is always the case for the `bbob`
 * functions. How to code this for general transformations of the above form,
 * see https://github.com/numbbo/coco/issues/814#issuecomment-303724400
 */

#include <assert.h>

#include "coco.h"
#include "coco_problem.c"

/**
 * @brief Data type for transform_vars_affine.
 */
typedef struct {
  double *M, *b, *x;
} transform_vars_affine_data_t;

/**
 * @brief Evaluates the transformed objective function.
 */
static void transform_vars_affine_evaluate_function(coco_problem_t *problem, const double *x, double *y) {
  size_t i, j;
  double *cons_values;
  int is_feasible;
  transform_vars_affine_data_t *data;
  coco_problem_t *inner_problem;
  
  if (coco_vector_contains_nan(x, coco_problem_get_dimension(problem))) {
  	coco_vector_set_to_nan(y, coco_problem_get_number_of_objectives(problem));
  	return;
  }

  data = (transform_vars_affine_data_t *) coco_problem_transformed_get_data(problem);
  inner_problem = coco_problem_transformed_get_inner_problem(problem);

  for (i = 0; i < inner_problem->number_of_variables; ++i) {
    /* data->M has problem->number_of_variables columns and inner_problem->number_of_variables rows. */
    const double *current_row = data->M + i * problem->number_of_variables;
    data->x[i] = data->b[i];
    for (j = 0; j < problem->number_of_variables; ++j) {
      data->x[i] += x[j] * current_row[j];
    }
  }
  
  coco_evaluate_function(inner_problem, data->x, y);
  
  if (problem->number_of_constraints > 0) {
    cons_values = coco_allocate_vector(problem->number_of_constraints);
    is_feasible = coco_is_feasible(problem, x, cons_values);
    coco_free_memory(cons_values);    
    if (is_feasible)
      assert(y[0] + 1e-13 >= problem->best_value[0]);
  }
  else assert(y[0] + 1e-13 >= problem->best_value[0]);
}

/**
 * @brief Evaluates the transformed constraint.
 */
static void transform_vars_affine_evaluate_constraint(coco_problem_t *problem, const double *x, double *y) {
  size_t i, j;  
  transform_vars_affine_data_t *data;
  coco_problem_t *inner_problem;
  
  if (coco_vector_contains_nan(x, coco_problem_get_dimension(problem))) {
  	coco_vector_set_to_nan(y, coco_problem_get_number_of_constraints(problem));
  	return;
  }

  data = (transform_vars_affine_data_t *) coco_problem_transformed_get_data(problem);
  inner_problem = coco_problem_transformed_get_inner_problem(problem);

  for (i = 0; i < inner_problem->number_of_variables; ++i) {
    /* data->M has problem->number_of_variables columns and inner_problem->number_of_variables rows. */
    const double *current_row = data->M + i * problem->number_of_variables;
    data->x[i] = data->b[i];
    for (j = 0; j < problem->number_of_variables; ++j) {
      data->x[i] += x[j] * current_row[j];
    }
  }
  coco_evaluate_constraint(inner_problem, data->x, y);
}

/**
 * @brief Evaluates the gradient of the transformed function.
 */
static void transform_vars_affine_evaluate_gradient(coco_problem_t *problem, const double *x, double *y) {
  size_t i, j;
  transform_vars_affine_data_t *data;
  coco_problem_t *inner_problem;
  double *current_row;
  double *gradient;
  
  if (coco_vector_contains_nan(x, coco_problem_get_dimension(problem))) {
  	coco_vector_set_to_nan(y, coco_problem_get_number_of_objectives(problem));
  	return;
  }
  
  data = (transform_vars_affine_data_t *) coco_problem_transformed_get_data(problem);
  inner_problem = coco_problem_transformed_get_inner_problem(problem);

  gradient = coco_allocate_vector(inner_problem->number_of_variables);
  
  for (i = 0; i < inner_problem->number_of_variables; ++i)
    gradient[i] = 0.0;

  for (i = 0; i < inner_problem->number_of_variables; ++i) {
    /* data->M has problem->number_of_variables columns and inner_problem->number_of_variables rows. */
    current_row = data->M + i * problem->number_of_variables;
    data->x[i] = data->b[i];
    for (j = 0; j < problem->number_of_variables; ++j) {
      data->x[i] += x[j] * current_row[j];
    }
  }
  
  bbob_evaluate_gradient(inner_problem, data->x, y);
  
  /* grad_(f o g )(x), where g(x) = M * x + b, equals to
   * M^T * grad_f(M *x + b) 
   */
  for (j = 0; j < inner_problem->number_of_variables; ++j) {
    for (i = 0; i < inner_problem->number_of_variables; ++i) {
       current_row = data->M + i * problem->number_of_variables;
       gradient[j] += y[i] * current_row[j];
    }
  }
  
  for (i = 0; i < inner_problem->number_of_variables; ++i)
     y[i] = gradient[i];
  
  current_row = NULL;
  coco_free_memory(gradient);
}

/**
 * @brief Frees the data object.
 */
static void transform_vars_affine_free(void *thing) {
  transform_vars_affine_data_t *data = (transform_vars_affine_data_t *) thing;
  coco_free_memory(data->M);
  coco_free_memory(data->b);
  coco_free_memory(data->x);
}

/**
 * @brief Creates the transformation.
 */
static coco_problem_t *transform_vars_affine(coco_problem_t *inner_problem,
                                             const double *M,
                                             const double *b,
                                             const size_t number_of_variables) {
  /*
   * TODOs:
   * - Calculate new smallest/largest values of interest?
   * - Resize bounds vectors if input and output dimensions do not match
   */

  size_t i, j;
  coco_problem_t *problem;
  transform_vars_affine_data_t *data;
  size_t entries_in_M;

  entries_in_M = inner_problem->number_of_variables * number_of_variables;
  data = (transform_vars_affine_data_t *) coco_allocate_memory(sizeof(*data));
  data->M = coco_duplicate_vector(M, entries_in_M);
  data->b = coco_duplicate_vector(b, inner_problem->number_of_variables);
  data->x = coco_allocate_vector(inner_problem->number_of_variables);

  problem = coco_problem_transformed_allocate(inner_problem, data, 
    transform_vars_affine_free, "transform_vars_affine");
    
  if (inner_problem->number_of_objectives > 0)
    problem->evaluate_function = transform_vars_affine_evaluate_function;
    
  if (inner_problem->number_of_constraints > 0)
    problem->evaluate_constraint = transform_vars_affine_evaluate_constraint;
    
  problem->evaluate_gradient = transform_vars_affine_evaluate_gradient;

  /* Check if the transformation matrix M is orthogonal
   */
  if (!coco_is_orthogonal(data->M, problem->number_of_variables, inner_problem->number_of_variables))
    coco_warning("transform_vars_affine(): rotation matrix is not orthogonal");

  /* Update the best parameter by computing
     problem->best_parameter = M^T * (inner_problem->best_parameter - b)

     The update takes place only if the best parameter or b are different than zero
  */
  if (coco_problem_best_parameter_not_zero(inner_problem) || !coco_vector_is_zero(data->b, inner_problem->number_of_variables)) {
    for (i = 0; i < inner_problem->number_of_variables; ++i) {
      data->x[i] = inner_problem->best_parameter[i] - data->b[i];
    }
    for (i = 0; i < problem->number_of_variables; ++i) {
      problem->best_parameter[i] = 0;
      for (j = 0; j < inner_problem->number_of_variables; ++j) {
        problem->best_parameter[i] += data->M[j * problem->number_of_variables + i] * data->x[j];
      }
    }
  }
<<<<<<< HEAD
=======

>>>>>>> 8b81f747
  return problem;
}<|MERGE_RESOLUTION|>--- conflicted
+++ resolved
@@ -206,9 +206,6 @@
       }
     }
   }
-<<<<<<< HEAD
-=======
-
->>>>>>> 8b81f747
+
   return problem;
 }