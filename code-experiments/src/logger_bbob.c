--- conflicted
+++ resolved
@@ -504,15 +504,10 @@
   /* Add a line in the .dat file for each logging target reached. */ /* asma: replace + by , to have an additional column and check the header */
   if (is_feasible) {
     if (coco_observer_targets_trigger(logger->targets, z_objvalue - logger->optimal_fvalue)) {
-      logger_bbob_write_data(logger->fdata_file, 
-<<<<<<< HEAD
-          logger->number_of_evaluations + logger->number_of_evaluations_constraints, z_objvalue, 
-          logger->best_fvalue, logger->optimal_fvalue, z, problem->number_of_variables);
-=======
-          logger->number_of_evaluations, logger->number_of_evaluations_constraints, y[0],
-          logger->best_fvalue, logger->optimal_fvalue, x, problem->number_of_variables,
+      logger_bbob_write_data(logger->fdata_file,
+          logger->number_of_evaluations, logger->number_of_evaluations_constraints, z_objvalue,
+          logger->best_fvalue, logger->optimal_fvalue, z, problem->number_of_variables,
           logger->constrained_problem);
->>>>>>> e4fc6fec
     }
   }
 
@@ -520,15 +515,10 @@
   if (coco_observer_evaluations_trigger(logger->evaluations, 
         logger->number_of_evaluations + logger->number_of_evaluations_constraints)) {
     if (is_feasible) {
-      logger_bbob_write_data(logger->tdata_file, 
-<<<<<<< HEAD
-          logger->number_of_evaluations + logger->number_of_evaluations_constraints, z_objvalue, 
-          logger->best_fvalue, logger->optimal_fvalue, z, problem->number_of_variables);
-=======
-          logger->number_of_evaluations, logger->number_of_evaluations_constraints, y[0],
-          logger->best_fvalue, logger->optimal_fvalue, x, problem->number_of_variables,
+      logger_bbob_write_data(logger->tdata_file,
+          logger->number_of_evaluations, logger->number_of_evaluations_constraints, z_objvalue,
+          logger->best_fvalue, logger->optimal_fvalue, z, problem->number_of_variables,
           logger->constrained_problem);
->>>>>>> e4fc6fec
     }
     else {
       logger_bbob_write_data(logger->tdata_file, 
