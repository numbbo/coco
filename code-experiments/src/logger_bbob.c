#include <stdio.h>
#include <assert.h>
#include <limits.h>
#include <float.h>
#include <math.h>
#include <errno.h>

#include "coco.h"

#include "coco_generics.c"
#include "coco_utilities.c"
#include "coco_problem.c"
#include "coco_strdup.c"
#include "observer_bbob.c"

static int bbob_raisedOptValWarning;

<<<<<<< HEAD:code-experiments/src/logger_bbob2009.c
/*static const size_t bbob2009_nbpts_nbevals = 20; Wassim: tentative, are now observer options with these default values*/
/*static const size_t bbob2009_nbpts_fval = 5;*/
static size_t bbob2009_current_dim = 0;
static size_t bbob2009_current_funId = 0;
static size_t bbob2009_infoFile_firstInstance = -1;
char bbob2009_infoFile_firstInstance_char[3];
=======
/*static const size_t bbob_nbpts_nbevals = 20; Wassim: tentative, are now observer options with these default values*/
/*static const size_t bbob_nbpts_fval = 5;*/
static size_t bbob_current_dim = 0;
static size_t bbob_current_funId = 0;
static size_t bbob_infoFile_firstInstance = 0;
char bbob_infoFile_firstInstance_char[3];
>>>>>>> 113ec11f1009af1ecf9849a0ea165519c97301bb:code-experiments/src/logger_bbob.c
/* a possible solution: have a list of dims that are already in the file, if the ones we're about to log
 * is != bbob_current_dim and the funId is currend_funId, create a new .info file with as suffix the
 * number of the first instance */
static const int bbob_number_of_dimensions = 6;
static size_t bbob_dimensions_in_current_infoFile[6] = { 0, 0, 0, 0, 0, 0 }; /* TODO should use dimensions from the suite */

/* The current_... mechanism fails if several problems are open.
 * For the time being this should lead to an error.
 *
 * A possible solution: bbob_logger_is_open becomes a reference
 * counter and as long as another logger is open, always a new info
 * file is generated.
 * TODO: Shouldn't the new way of handling observers already fix this?
 */
static int bbob_logger_is_open = 0; /* this could become lock-list of .info files */

/* TODO: add possibility of adding a prefix to the index files (easy to do through observer options) */

typedef struct {
  coco_observer_t *observer;
  int is_initialized;
  /*char *path;// relative path to the data folder. //Wassim: now fetched from the observer */
  /*const char *alg_name; the alg name, for now, temporarily the same as the path. Wassim: Now in the observer */
  FILE *index_file; /* index file */
  FILE *fdata_file; /* function value aligned data file */
  FILE *tdata_file; /* number of function evaluations aligned data file */
  FILE *rdata_file; /* restart info data file */
  double f_trigger; /* next upper bound on the fvalue to trigger a log in the .dat file*/
  long t_trigger; /* next lower bound on nb fun evals to trigger a log in the .tdat file*/
  int idx_f_trigger; /* allows to track the index i in logging target = {10**(i/bbob_nbpts_fval), i \in Z} */
  int idx_t_trigger; /* allows to track the index i in logging nbevals = {int(10**(i/bbob_nbpts_nbevals)), i \in Z} */
  int idx_tdim_trigger; /* allows to track the index i in logging nbevals = {dim * 10**i, i \in Z} */
  long number_of_evaluations;
  double best_fvalue;
  double last_fvalue;
  short written_last_eval; /* allows writing the the data of the final fun eval in the .tdat file if not already written by the t_trigger*/
  double *best_solution;
  /* The following are to only pass data as a parameter in the free function. The
   * interface should probably be the same for all free functions so passing the
   * problem as a second parameter is not an option even though we need info
   * form it.*/
  size_t function_id; /*TODO: consider changing name*/
  size_t instance_id;
  size_t number_of_variables;
  double optimal_fvalue;
} logger_bbob_t;

static const char *bbob_file_header_str = "%% function evaluation | "
    "noise-free fitness - Fopt (%13.12e) | "
    "best noise-free fitness - Fopt | "
    "measured fitness | "
    "best measured fitness | "
    "x1 | "
    "x2...\n";

static void logger_bbob_update_f_trigger(logger_bbob_t *logger, double fvalue) {
  /* "jump" directly to the next closest (but larger) target to the
   * current fvalue from the initial target
   */
  observer_bbob_t *observer_bbob;
  observer_bbob = (observer_bbob_t *) logger->observer->data;

  if (fvalue - logger->optimal_fvalue <= 0.) {
    logger->f_trigger = -DBL_MAX;
  } else {
    if (logger->idx_f_trigger == INT_MAX) { /* first time*/
      logger->idx_f_trigger = (int) (ceil(log10(fvalue - logger->optimal_fvalue))
          * (double) (long) observer_bbob->bbob_nbpts_fval);
    } else { /* We only call this function when we reach the current f_trigger*/
      logger->idx_f_trigger--;
    }
    logger->f_trigger = pow(10, logger->idx_f_trigger * 1.0 / (double) (long) observer_bbob->bbob_nbpts_fval);
    while (fvalue - logger->optimal_fvalue <= logger->f_trigger) {
      logger->idx_f_trigger--;
      logger->f_trigger = pow(10,
          logger->idx_f_trigger * 1.0 / (double) (long) observer_bbob->bbob_nbpts_fval);
    }
  }
}

static void logger_bbob_update_t_trigger(logger_bbob_t *logger, size_t number_of_variables) {
  observer_bbob_t *observer_bbob;
  observer_bbob = (observer_bbob_t *) logger->observer->data;
  while (logger->number_of_evaluations
      >= floor(pow(10, (double) logger->idx_t_trigger / (double) (long) observer_bbob->bbob_nbpts_nbevals)))
    logger->idx_t_trigger++;

  while (logger->number_of_evaluations
      >= (double) (long) number_of_variables * pow(10, (double) logger->idx_tdim_trigger))
    logger->idx_tdim_trigger++;

  logger->t_trigger = (long) coco_min_double(
      floor(pow(10, (double) logger->idx_t_trigger / (double) (long) observer_bbob->bbob_nbpts_nbevals)),
      (double) (long) number_of_variables * pow(10, (double) logger->idx_tdim_trigger));
}

/**
 * adds a formated line to a data file
 */
static void logger_bbob_write_data(FILE *target_file,
                                   long number_of_evaluations,
                                   double fvalue,
                                   double best_fvalue,
                                   double best_value,
                                   const double *x,
                                   size_t number_of_variables) {
  /* for some reason, it's %.0f in the old code instead of the 10.9e
   * in the documentation
   */
  fprintf(target_file, "%ld %+10.9e %+10.9e %+10.9e %+10.9e", number_of_evaluations, fvalue - best_value,
      best_fvalue - best_value, fvalue, best_fvalue);
  if (number_of_variables < 22) {
    size_t i;
    for (i = 0; i < number_of_variables; i++) {
      fprintf(target_file, " %+5.4e", x[i]);
    }
  }
  fprintf(target_file, "\n");
}

/**
 * Error when trying to create the file "path"
 */
static void logger_bbob_error_io(FILE *path, int errnum) {
  const char *error_format = "Error opening file: %s\n ";
  coco_error(error_format, strerror(errnum), path);
}

/**
 * Creates the data files or simply opens it
 */

/*
 calling sequence:
 logger_bbob_open_dataFile(&(logger->fdata_file), logger->observer->output_folder, dataFile_path,
 ".dat");
 */

static void logger_bbob_open_dataFile(FILE **target_file,
                                      const char *path,
                                      const char *dataFile_path,
                                      const char *file_extension) {
  char file_path[COCO_PATH_MAX] = { 0 };
  char relative_filePath[COCO_PATH_MAX] = { 0 };
  int errnum;
  strncpy(relative_filePath, dataFile_path,
  COCO_PATH_MAX - strlen(relative_filePath) - 1);
  strncat(relative_filePath, file_extension,
  COCO_PATH_MAX - strlen(relative_filePath) - 1);
  coco_join_path(file_path, sizeof(file_path), path, relative_filePath, NULL);
  if (*target_file == NULL) {
    *target_file = fopen(file_path, "a+");
    errnum = errno;
    if (*target_file == NULL) {
      logger_bbob_error_io(*target_file, errnum);
    }
  }
}

/*
static void logger_bbob_open_dataFile(FILE **target_file,
                                      const char *path,
                                      const char *dataFile_path,
                                      const char *file_extension) {
  char file_path[COCO_PATH_MAX] = { 0 };
  char relative_filePath[COCO_PATH_MAX] = { 0 };
  int errnum;
  strncpy(relative_filePath, dataFile_path,
  COCO_PATH_MAX - strlen(relative_filePath) - 1);
  strncat(relative_filePath, file_extension,
  COCO_PATH_MAX - strlen(relative_filePath) - 1);
  coco_join_path(file_path, sizeof(file_path), path, relative_filePath, NULL);
  if (*target_file == NULL) {
    *target_file = fopen(file_path, "a+");
    errnum = errno;
    if (*target_file == NULL) {
      _bbob_logger_error_io(*target_file, errnum);
    }
  }
}*/

/**
 * Creates the index file fileName_prefix+problem_id+file_extension in
 * folde_path
 */
static void logger_bbob_openIndexFile(logger_bbob_t *logger,
                                      const char *folder_path,
                                      const char *indexFile_prefix,
                                      const char *function_id,
                                      const char *dataFile_path) {
  /* to add the instance number TODO: this should be done outside to avoid redoing this for the .*dat files */
  char used_dataFile_path[COCO_PATH_MAX] = { 0 };
  int errnum, newLine; /* newLine is at 1 if we need a new line in the info file */
  char function_id_char[3]; /* TODO: consider adding them to logger */
  char file_name[COCO_PATH_MAX] = { 0 };
  char file_path[COCO_PATH_MAX] = { 0 };
  FILE **target_file;
  FILE *tmp_file;
  strncpy(used_dataFile_path, dataFile_path, COCO_PATH_MAX - strlen(used_dataFile_path) - 1);
<<<<<<< HEAD:code-experiments/src/logger_bbob2009.c
  if (bbob2009_infoFile_firstInstance == -1) {
    bbob2009_infoFile_firstInstance = logger->instance_id;
=======
  if (bbob_infoFile_firstInstance == 0) {
    bbob_infoFile_firstInstance = logger->instance_id;
>>>>>>> 113ec11f1009af1ecf9849a0ea165519c97301bb:code-experiments/src/logger_bbob.c
  }
  sprintf(function_id_char, "%lu", logger->function_id);
  sprintf(bbob_infoFile_firstInstance_char, "%ld", bbob_infoFile_firstInstance);
  target_file = &(logger->index_file);
  tmp_file = NULL; /* to check whether the file already exists. Don't want to use target_file */
  strncpy(file_name, indexFile_prefix, COCO_PATH_MAX - strlen(file_name) - 1);
  strncat(file_name, "_f", COCO_PATH_MAX - strlen(file_name) - 1);
  strncat(file_name, function_id_char, COCO_PATH_MAX - strlen(file_name) - 1);
  strncat(file_name, "_i", COCO_PATH_MAX - strlen(file_name) - 1);
  strncat(file_name, bbob_infoFile_firstInstance_char, COCO_PATH_MAX - strlen(file_name) - 1);
  strncat(file_name, ".info", COCO_PATH_MAX - strlen(file_name) - 1);
  coco_join_path(file_path, sizeof(file_path), folder_path, file_name, NULL);
  if (*target_file == NULL) {
    tmp_file = fopen(file_path, "r"); /* to check for existence */
    if ((tmp_file) &&(bbob_current_dim == logger->number_of_variables)
        && (bbob_current_funId == logger->function_id)) { /* new instance of current funId and current dim */
      newLine = 0;
      *target_file = fopen(file_path, "a+");
      if (*target_file == NULL) {
        errnum = errno;
        logger_bbob_error_io(*target_file, errnum);
      }
      fclose(tmp_file);
    } else { /* either file doesn't exist (new funId) or new Dim */
      /* check that the dim was not already present earlier in the file, if so, create a new info file */
      if (bbob_current_dim != logger->number_of_variables) {
        int i, j;
        for (i = 0;
            i < bbob_number_of_dimensions && bbob_dimensions_in_current_infoFile[i] != 0
                && bbob_dimensions_in_current_infoFile[i] != logger->number_of_variables; i++) {
          ; /* checks whether dimension already present in the current infoFile */
        }
        if (i < bbob_number_of_dimensions && bbob_dimensions_in_current_infoFile[i] == 0) {
          /* new dimension seen for the first time */
          bbob_dimensions_in_current_infoFile[i] = logger->number_of_variables;
          newLine = 1;
        } else {
          if (i < bbob_number_of_dimensions) { /* dimension already present, need to create a new file */
            newLine = 0;
            file_path[strlen(file_path) - strlen(bbob_infoFile_firstInstance_char) - 7] = 0; /* truncate the instance part */
            bbob_infoFile_firstInstance = logger->instance_id;
            sprintf(bbob_infoFile_firstInstance_char, "%ld", bbob_infoFile_firstInstance);
            strncat(file_path, "_i", COCO_PATH_MAX - strlen(file_name) - 1);
            strncat(file_path, bbob_infoFile_firstInstance_char, COCO_PATH_MAX - strlen(file_name) - 1);
            strncat(file_path, ".info", COCO_PATH_MAX - strlen(file_name) - 1);
          } else {/*we have all dimensions*/
            newLine = 1;
          }
          for (j = 0; j < bbob_number_of_dimensions; j++) { /* new info file, reinitialize list of dims */
            bbob_dimensions_in_current_infoFile[j] = 0;
          }
          bbob_dimensions_in_current_infoFile[i] = logger->number_of_variables;
        }
      }
      *target_file = fopen(file_path, "a+"); /* in any case, we append */
      if (*target_file == NULL) {
        errnum = errno;
        logger_bbob_error_io(*target_file, errnum);
      }
      if (tmp_file) { /* File already exists, new dim so just a new line. ALso, close the tmp_file */
        if (newLine) {
          fprintf(*target_file, "\n");
        }

        fclose(tmp_file);
      }

      fprintf(*target_file, "funcId = %d, DIM = %lu, Precision = %.3e, algId = '%s'\n",
          (int) strtol(function_id, NULL, 10), logger->number_of_variables, pow(10, -8),
          logger->observer->algorithm_name);
      fprintf(*target_file, "%%\n");
      strncat(used_dataFile_path, "_i", COCO_PATH_MAX - strlen(used_dataFile_path) - 1);
      strncat(used_dataFile_path, bbob_infoFile_firstInstance_char,
      COCO_PATH_MAX - strlen(used_dataFile_path) - 1);
      fprintf(*target_file, "%s.dat", used_dataFile_path); /* dataFile_path does not have the extension */
      bbob_current_dim = logger->number_of_variables;
      bbob_current_funId = logger->function_id;
    }
  }
}

/**
 * Generates the different files and folder needed by the logger to store the
 * data if these don't already exist
 */
static void logger_bbob_initialize(logger_bbob_t *logger, coco_problem_t *inner_problem) {
  /*
   Creates/opens the data and index files
   */
  char dataFile_path[COCO_PATH_MAX] = { 0 }; /* relative path to the .dat file from where the .info file is */
  char folder_path[COCO_PATH_MAX] = { 0 };
  char tmpc_funId[3]; /* serves to extract the function id as a char *. There should be a better way of doing this! */
  char tmpc_dim[3]; /* serves to extract the dimension as a char *. There should be a better way of doing this! */
  char indexFile_prefix[10] = "bbobexp"; /* TODO (minor): make the prefix bbobexp a parameter that the user can modify */
  assert(logger != NULL);
  assert(inner_problem != NULL);
  assert(inner_problem->problem_id != NULL);

  sprintf(tmpc_funId, "%lu", coco_problem_get_suite_dep_function(inner_problem));
  sprintf(tmpc_dim, "%lu", (unsigned long) inner_problem->number_of_variables);

  /* prepare paths and names */
  strncpy(dataFile_path, "data_f", COCO_PATH_MAX);
  strncat(dataFile_path, tmpc_funId,
  COCO_PATH_MAX - strlen(dataFile_path) - 1);
  coco_join_path(folder_path, sizeof(folder_path), logger->observer->output_folder, dataFile_path,
  NULL);
  coco_create_path(folder_path);
  strncat(dataFile_path, "/bbobexp_f",
  COCO_PATH_MAX - strlen(dataFile_path) - 1);
  strncat(dataFile_path, tmpc_funId,
  COCO_PATH_MAX - strlen(dataFile_path) - 1);
  strncat(dataFile_path, "_DIM", COCO_PATH_MAX - strlen(dataFile_path) - 1);
  strncat(dataFile_path, tmpc_dim, COCO_PATH_MAX - strlen(dataFile_path) - 1);

  /* index/info file */
  logger_bbob_openIndexFile(logger, logger->observer->output_folder, indexFile_prefix, tmpc_funId,
      dataFile_path);
  fprintf(logger->index_file, ", %ld", coco_problem_get_suite_dep_instance(inner_problem));
  /* data files */
  /* TODO: definitely improvable but works for now */
  strncat(dataFile_path, "_i", COCO_PATH_MAX - strlen(dataFile_path) - 1);
  strncat(dataFile_path, bbob_infoFile_firstInstance_char,
  COCO_PATH_MAX - strlen(dataFile_path) - 1);
  logger_bbob_open_dataFile(&(logger->fdata_file), logger->observer->output_folder, dataFile_path, ".dat");
  fprintf(logger->fdata_file, bbob_file_header_str, logger->optimal_fvalue);

  logger_bbob_open_dataFile(&(logger->tdata_file), logger->observer->output_folder, dataFile_path, ".tdat");
  fprintf(logger->tdata_file, bbob_file_header_str, logger->optimal_fvalue);

  logger_bbob_open_dataFile(&(logger->rdata_file), logger->observer->output_folder, dataFile_path, ".rdat");
  fprintf(logger->rdata_file, bbob_file_header_str, logger->optimal_fvalue);
  /* TODO: manage duplicate filenames by either using numbers or raising an error */
  /* The coco_create_unique_path() function is available now! */
  logger->is_initialized = 1;
}

/**
 * Layer added to the transformed-problem evaluate_function by the logger
 */
static void logger_bbob_evaluate(coco_problem_t *self, const double *x, double *y) {
  logger_bbob_t *logger = coco_transformed_get_data(self);
  coco_problem_t * inner_problem = coco_transformed_get_inner_problem(self);

  if (!logger->is_initialized) {
    logger_bbob_initialize(logger, inner_problem);
  }
  if ((coco_log_level >= COCO_INFO) && logger->number_of_evaluations == 0) {
    coco_info("%4ld: ", inner_problem->suite_dep_index);
    coco_info("on problem %s ... ", coco_problem_get_id(inner_problem));
  }
  coco_evaluate_function(inner_problem, x, y);
  logger->last_fvalue = y[0];
  logger->written_last_eval = 0;
  if (logger->number_of_evaluations == 0 || y[0] < logger->best_fvalue) {
    size_t i;
    logger->best_fvalue = y[0];
    for (i = 0; i < self->number_of_variables; i++)
      logger->best_solution[i] = x[i];
  }
  logger->number_of_evaluations++;

  /* Add sanity check for optimal f value */
  /* assert(y[0] >= logger->optimal_fvalue); */
  if (!bbob_raisedOptValWarning && y[0] < logger->optimal_fvalue) {
    coco_warning("Observed fitness is smaller than supposed optimal fitness.");
    bbob_raisedOptValWarning = 1;
  }

  /* Add a line in the .dat file for each logging target reached. */
  if (y[0] - logger->optimal_fvalue <= logger->f_trigger) {

    logger_bbob_write_data(logger->fdata_file, logger->number_of_evaluations, y[0], logger->best_fvalue,
        logger->optimal_fvalue, x, self->number_of_variables);
    logger_bbob_update_f_trigger(logger, y[0]);
  }

  /* Add a line in the .tdat file each time an fevals trigger is reached. */
  if (logger->number_of_evaluations >= logger->t_trigger) {
    logger->written_last_eval = 1;
    logger_bbob_write_data(logger->tdata_file, logger->number_of_evaluations, y[0], logger->best_fvalue,
        logger->optimal_fvalue, x, self->number_of_variables);
    logger_bbob_update_t_trigger(logger, self->number_of_variables);
  }

  /* Flush output so that impatient users can see progress. */
  fflush(logger->fdata_file);
}

/**
 * Also serves as a finalize run method so. Must be called at the end
 * of Each run to correctly fill the index file
 *
 * TODO: make sure it is called at the end of each run or move the
 * writing into files to another function
 */
static void logger_bbob_free(void *stuff) {
  /* TODO: do all the "non simply freeing" stuff in another function
   * that can have problem as input
   */
  logger_bbob_t *logger = stuff;

  if ((coco_log_level >= COCO_INFO) && logger && logger->number_of_evaluations > 0) {
    coco_info("best f=%e after %ld fevals (done observing)\n", logger->best_fvalue,
        logger->number_of_evaluations);
  }
  /*if (logger->alg_name != NULL) { //No longer needed
   coco_free_memory((void*) logger->alg_name);
   logger->alg_name = NULL;
   }*/

  /*if (logger->path != NULL) {
   coco_free_memory(logger->path);
   logger->path = NULL;
   }*/

  if (logger->index_file != NULL) {
    fprintf(logger->index_file, ":%ld|%.1e", logger->number_of_evaluations,
        logger->best_fvalue - logger->optimal_fvalue);
    fclose(logger->index_file);
    logger->index_file = NULL;
  }
  if (logger->fdata_file != NULL) {
    fclose(logger->fdata_file);
    logger->fdata_file = NULL;
  }
  if (logger->tdata_file != NULL) {
    /* TODO: make sure it handles restarts well. i.e., it writes
     * at the end of a single run, not all the runs on a given
     * instance. Maybe start with forcing it to generate a new
     * "instance" of problem for each restart in the beginning
     */
    if (!logger->written_last_eval) {
      logger_bbob_write_data(logger->tdata_file, logger->number_of_evaluations, logger->last_fvalue,
          logger->best_fvalue, logger->optimal_fvalue, logger->best_solution, logger->number_of_variables);
    }
    fclose(logger->tdata_file);
    logger->tdata_file = NULL;
  }

  if (logger->rdata_file != NULL) {
    fclose(logger->rdata_file);
    logger->rdata_file = NULL;
  }

  if (logger->best_solution != NULL) {
    coco_free_memory(logger->best_solution);
    logger->best_solution = NULL;
  }
  bbob_logger_is_open = 0;
}

static coco_problem_t *logger_bbob(coco_observer_t *observer, coco_problem_t *problem) {
  logger_bbob_t *logger;
  coco_problem_t *self;

  logger = coco_allocate_memory(sizeof(*logger));
  logger->observer = observer;

  if (problem->number_of_objectives != 1) {
    coco_warning("logger_toy(): The toy logger shouldn't be used to log a problem with %d objectives",
        problem->number_of_objectives);
  }

  if (bbob_logger_is_open)
    coco_error("The current bbob_logger (observer) must be closed before a new one is opened");
  /* This is the name of the folder which happens to be the algName */
  /*logger->path = coco_strdup(observer->output_folder);*/
  logger->index_file = NULL;
  logger->fdata_file = NULL;
  logger->tdata_file = NULL;
  logger->rdata_file = NULL;
  logger->number_of_variables = problem->number_of_variables;
  if (problem->best_value == NULL) {
    /* coco_error("Optimal f value must be defined for each problem in order for the logger to work properly"); */
    /* Setting the value to 0 results in the assertion y>=optimal_fvalue being susceptible to failure */
    coco_warning("undefined optimal f value. Set to 0");
    logger->optimal_fvalue = 0;
  } else {
    logger->optimal_fvalue = *(problem->best_value);
  }
  bbob_raisedOptValWarning = 0;

  logger->idx_f_trigger = INT_MAX;
  logger->idx_t_trigger = 0;
  logger->idx_tdim_trigger = 0;
  logger->f_trigger = DBL_MAX;
  logger->t_trigger = 0;
  logger->number_of_evaluations = 0;
  logger->best_solution = coco_allocate_vector(problem->number_of_variables);
  /* TODO: the following inits are just to be in the safe side and
   * should eventually be removed. Some fields of the bbob_logger struct
   * might be useless
   */
  logger->function_id = coco_problem_get_suite_dep_function(problem);
  logger->instance_id = coco_problem_get_suite_dep_instance(problem);

  logger->written_last_eval = 1;
  logger->last_fvalue = DBL_MAX;
  logger->is_initialized = 0;

  self = coco_transformed_allocate(problem, logger, logger_bbob_free);

  self->evaluate_function = logger_bbob_evaluate;
  bbob_logger_is_open = 1;
  return self;
}
<|MERGE_RESOLUTION|>--- conflicted
+++ resolved
@@ -14,22 +14,12 @@
 #include "observer_bbob.c"
 
 static int bbob_raisedOptValWarning;
-
-<<<<<<< HEAD:code-experiments/src/logger_bbob2009.c
-/*static const size_t bbob2009_nbpts_nbevals = 20; Wassim: tentative, are now observer options with these default values*/
-/*static const size_t bbob2009_nbpts_fval = 5;*/
-static size_t bbob2009_current_dim = 0;
-static size_t bbob2009_current_funId = 0;
-static size_t bbob2009_infoFile_firstInstance = -1;
-char bbob2009_infoFile_firstInstance_char[3];
-=======
 /*static const size_t bbob_nbpts_nbevals = 20; Wassim: tentative, are now observer options with these default values*/
 /*static const size_t bbob_nbpts_fval = 5;*/
 static size_t bbob_current_dim = 0;
 static size_t bbob_current_funId = 0;
 static size_t bbob_infoFile_firstInstance = 0;
 char bbob_infoFile_firstInstance_char[3];
->>>>>>> 113ec11f1009af1ecf9849a0ea165519c97301bb:code-experiments/src/logger_bbob.c
 /* a possible solution: have a list of dims that are already in the file, if the ones we're about to log
  * is != bbob_current_dim and the funId is currend_funId, create a new .info file with as suffix the
  * number of the first instance */
@@ -229,13 +219,8 @@
   FILE **target_file;
   FILE *tmp_file;
   strncpy(used_dataFile_path, dataFile_path, COCO_PATH_MAX - strlen(used_dataFile_path) - 1);
-<<<<<<< HEAD:code-experiments/src/logger_bbob2009.c
-  if (bbob2009_infoFile_firstInstance == -1) {
-    bbob2009_infoFile_firstInstance = logger->instance_id;
-=======
   if (bbob_infoFile_firstInstance == 0) {
     bbob_infoFile_firstInstance = logger->instance_id;
->>>>>>> 113ec11f1009af1ecf9849a0ea165519c97301bb:code-experiments/src/logger_bbob.c
   }
   sprintf(function_id_char, "%lu", logger->function_id);
   sprintf(bbob_infoFile_firstInstance_char, "%ld", bbob_infoFile_firstInstance);
