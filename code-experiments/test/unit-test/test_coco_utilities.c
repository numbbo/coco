#include "coco.h"
#include "minunit_c89.h"

static char *convert_to_string_with_newlines(char **array) {

  size_t i;
  char *result;

  if ((array == NULL) || (*array == NULL))
    return NULL;

  result = coco_allocate_memory(1000 * sizeof(char));
  result[0] = '\0';

  if (array) {
    for (i = 0; *(array + i); i++) {
      strcat(result, *(array + i));
      strcat(result, "\n");
    }
  }
  strcat(result, "\0");

  return result;
}

/**
 * Tests the function coco_set_log_level.
 */
MU_TEST(test_coco_set_log_level) {

  char *previous_log_level;

  /* Check whether the default set to COCO_INFO */
  mu_check(strcmp(coco_set_log_level(""), "info") == 0);

  /* Check whether the method works */
  previous_log_level = coco_strdup(coco_set_log_level("error"));
  mu_check(strcmp(previous_log_level, "info") == 0);
  mu_check(strcmp(coco_set_log_level(""), "error") == 0);
  coco_free_memory(previous_log_level);

  previous_log_level = coco_strdup(coco_set_log_level("warning"));
  mu_check(strcmp(previous_log_level, "error") == 0);
  mu_check(strcmp(coco_set_log_level(""), "warning") == 0);
  coco_free_memory(previous_log_level);

  previous_log_level = coco_strdup(coco_set_log_level("debug"));
  mu_check(strcmp(previous_log_level, "warning") == 0);
  mu_check(strcmp(coco_set_log_level(""), "debug") == 0);
  coco_free_memory(previous_log_level);

  previous_log_level = coco_strdup(coco_set_log_level("info"));
  mu_check(strcmp(previous_log_level, "debug") == 0);
  mu_check(strcmp(coco_set_log_level(""), "info") == 0);
  coco_free_memory(previous_log_level);

  /* An invalid argument shouldn't change the current value */
  previous_log_level = coco_strdup(coco_set_log_level("bla"));
  mu_check(strcmp(previous_log_level, "info") == 0);
  mu_check(strcmp(coco_set_log_level(""), "info") == 0);
  coco_free_memory(previous_log_level);
}

static void create_time_string(char **string) {

  time_t date_time;
  size_t len;
  const size_t date_time_len = 24;
  char date_time_format[] = "_%Y_%m_%d_%H_%M_%S";
  char *date_time_string;
  struct tm* date_time_info;
  char *new_string;

  /* Retrieve the current time as string of the defined format */
  time(&date_time);
  date_time_info = localtime(&date_time);
  date_time_string = coco_allocate_memory(sizeof(char) * date_time_len);
  date_time_string[0] = '\1';

  len = strftime(date_time_string, date_time_len, date_time_format, date_time_info);
  if (len == 0 && date_time_string[0] != '\0') {
    coco_error("create_time_string(): cannot decode local time string");
    return; /* Never reached */
  }

  /* Produce the new string */
  new_string = coco_allocate_memory(sizeof(char) * (strlen(*string) + date_time_len));
  new_string = coco_strconcat(*string, date_time_string);
  coco_free_memory(date_time_string);
  coco_free_memory(*string);
  *string = new_string;
}

/*
 * Tests creating and removing directory.
 */
MU_TEST(test_coco_create_remove_directory) {

  int exists;
  char *path_string = NULL;

  path_string = coco_strdup("temp");
  create_time_string(&path_string);

  mu_check(path_string != NULL);

  /* At the beginning the path should not exist. */
  exists = coco_directory_exists(path_string);
  mu_check(!exists);

  coco_create_directory(path_string);
  exists = coco_directory_exists(path_string);
  mu_check(exists);

  /* Calling it again to check the handling if the path does exist. */
  coco_create_directory(path_string);

  coco_remove_directory(path_string);
  exists = coco_directory_exists(path_string);
  mu_check(!exists);

  /* Calling it again to check the handling if the path does not exist. */
  coco_remove_directory(path_string);

  coco_free_memory(path_string);
}

/**
 * Tests the functions coco_double_max and coco_double_min.
 */
MU_TEST(test_coco_double_max_min) {

  double first_value = 5.0;
	double second_value = 6.0;

	double max_value, min_value;

  max_value = coco_double_max(first_value, second_value);
	mu_check(max_value == second_value);

  min_value = coco_double_min(first_value, second_value);
  mu_check(min_value == first_value);
}

/**
 * Tests the function coco_double_round.
 */
MU_TEST(test_coco_double_round) {

  double input_value = 5.4;

  double round_value = coco_double_round(input_value);
  mu_check(round_value == 5);

  input_value = 5.5;
  round_value = coco_double_round(input_value);
<<<<<<< HEAD
  assert_true(round_value == 6);

  input_value = 5;
  round_value = coco_double_round(input_value);
  assert_true(round_value == 5);

  input_value = 5 - 0.0000000000000001;
  round_value = coco_double_round(input_value);
  assert_true(round_value == 5);

  input_value = 5 + 0.0000000000000001;
  round_value = coco_double_round(input_value);
  assert_true(round_value == 5);

  (void)state; /* unused */
=======
  mu_check(round_value == 6);
>>>>>>> 8e5d32fb
}

/**
 * Tests the function coco_string_split.
 */
MU_TEST(test_coco_string_split) {

  char **result;
  char *converted_result;
  size_t i;

  result = coco_string_split("1-3,5-6,7,-3,15-", ',');
  converted_result = convert_to_string_with_newlines(result);
  mu_check(converted_result);
  mu_check(strcmp(converted_result, "1-3\n5-6\n7\n-3\n15-\n") == 0);
  for (i = 0; *(result + i); i++) {
    coco_free_memory(*(result + i));
  }
  coco_free_memory(result);
  coco_free_memory(converted_result);

  result = coco_string_split(",,,a,,b,c,d,e,,,,,f,", ',');
  converted_result = convert_to_string_with_newlines(result);
  mu_check(converted_result);
  mu_check(strcmp(converted_result, "a\nb\nc\nd\ne\nf\n") == 0);
  for (i = 0; *(result + i); i++) {
    coco_free_memory(*(result + i));
  }
  coco_free_memory(result);
  coco_free_memory(converted_result);
}

static char *convert_to_string(size_t *array) {

  size_t i = 0;
  char tmp[10];
  char *result;

  if (array == NULL)
    return NULL;

  result = coco_allocate_memory(1000 * sizeof(char));
  result[0] = '\0';

  while (array[i] > 0) {
    sprintf(tmp, "%lu,", (unsigned long) array[i++]);
    strcat(result, tmp);
  }
  strcat(result, "0");

  return result;
}

/**
 * Tests the function coco_string_parse_ranges.
 */
MU_TEST(test_coco_string_parse_ranges) {

  size_t *result;
  char *converted_result;

  result = coco_string_parse_ranges("", 1, 2, "", 100);
  mu_check(result == NULL);
  coco_free_memory(result);

  result = coco_string_parse_ranges(NULL, 1, 2, NULL, 100);
  mu_check(result == NULL);
  coco_free_memory(result);

  result = coco_string_parse_ranges("", 1, 2, "bla", 100);
  mu_check(result == NULL);
  coco_free_memory(result);

  result = coco_string_parse_ranges("bla", 1, 2, "", 100);
  mu_check(result == NULL);
  coco_free_memory(result);

  result = coco_string_parse_ranges("bla", 1, 2, "bla", 100);
  mu_check(result == NULL);
  coco_free_memory(result);

  result = coco_string_parse_ranges("1-3,5-6,7,-3,15-", 1, 20, "name", 100);
  converted_result = convert_to_string(result);
  mu_check(converted_result);
  mu_check(strcmp(converted_result, "1,2,3,5,6,7,1,2,3,15,16,17,18,19,20,0") == 0);
  coco_free_memory(result);
  coco_free_memory(converted_result);

  result = coco_string_parse_ranges("1-3,5-6", 1, 2, "name", 100);
  converted_result = convert_to_string(result);
  mu_check(converted_result);
  mu_check(strcmp(converted_result, "1,2,0") == 0);
  coco_free_memory(result);
  coco_free_memory(converted_result);

  result = coco_string_parse_ranges("1-3,5-6", 0, 20, "name", 100);
  converted_result = convert_to_string(result);
  mu_check(converted_result);
  mu_check(strcmp(converted_result, "1,2,3,5,6,0") == 0);
  coco_free_memory(result);
  coco_free_memory(converted_result);

  result = coco_string_parse_ranges("1-", 1, 1200, "name", 1000);
  mu_check(result[1000] == 0);
  mu_check(result[999] != 0);
  coco_free_memory(result);

  result = coco_string_parse_ranges("1-2,1-", 0, 0, "name", 1000);
  converted_result = convert_to_string(result);
  mu_check(converted_result);
  mu_check(strcmp(converted_result, "1,2,0") == 0);
  coco_free_memory(result);
  coco_free_memory(converted_result);

  result = coco_string_parse_ranges("1-4,5-8", 2, 7, "name", 1000);
  converted_result = convert_to_string(result);
  mu_check(converted_result);
  mu_check(strcmp(converted_result, "2,3,4,5,6,7,0") == 0);
  coco_free_memory(result);
  coco_free_memory(converted_result);

  result = coco_string_parse_ranges("4-1", 1, 20, "name", 1000);
  mu_check(result == NULL);
  coco_free_memory(result);

  result = coco_string_parse_ranges("-0", 1, 20, "name", 1000);
  mu_check(result == NULL);
  coco_free_memory(result);

  result = coco_string_parse_ranges("-2,8-", 3, 7, "name", 1000);
  mu_check(result == NULL);
  coco_free_memory(result);

  result = coco_string_parse_ranges("1-8", 4, 8, "name", 1000);
  converted_result = convert_to_string(result);
  mu_check(converted_result);
  mu_check(strcmp(converted_result, "4,5,6,7,8,0") == 0);
  coco_free_memory(result);
  coco_free_memory(converted_result);

  result = coco_string_parse_ranges(",7", 1, 20, "name", 1000);
  converted_result = convert_to_string(result);
  mu_check(converted_result);
  mu_check(strcmp(converted_result, "7,0") == 0);
  coco_free_memory(result);
  coco_free_memory(converted_result);

  result = coco_string_parse_ranges("7,", 1, 20, "name", 1000);
  converted_result = convert_to_string(result);
  mu_check(converted_result);
  mu_check(strcmp(converted_result, "7,0") == 0);
  coco_free_memory(result);
  coco_free_memory(converted_result);

  result = coco_string_parse_ranges("-7-", 1, 20, "name", 1000);
  mu_check(result == NULL);
  coco_free_memory(result);

  result = coco_string_parse_ranges("--7", 1, 20, "name", 1000);
  mu_check(result == NULL);
  coco_free_memory(result);

  result = coco_string_parse_ranges("7--", 1, 20, "name", 1000);
  mu_check(result == NULL);
  coco_free_memory(result);

  result = coco_string_parse_ranges("7-,-", 5, 8, "name", 1000);
  converted_result = convert_to_string(result);
  mu_check(converted_result);
  mu_check(strcmp(converted_result, "7,8,5,6,7,8,0") == 0);
  coco_free_memory(result);
  coco_free_memory(converted_result);

  result = coco_string_parse_ranges("7-,,5", 1, 8, "name", 1000);
  converted_result = convert_to_string(result);
  mu_check(converted_result);
  mu_check(strcmp(converted_result, "7,8,5,0") == 0);
  coco_free_memory(result);
  coco_free_memory(converted_result);

  result = coco_string_parse_ranges(",,", 1, 20, "name", 1000);
  mu_check(result == NULL);
  coco_free_memory(result);

  result = coco_string_parse_ranges("1-8", 5, 2, "name", 1000);
  mu_check(result == NULL);
  coco_free_memory(result);
}

/**
 * Tests the function coco_option_keys.
 */
MU_TEST(test_coco_option_keys) {

  coco_option_keys_t *option_keys = NULL;

  option_keys = coco_option_keys("key");
  mu_check(option_keys->count == 1);
  coco_option_keys_free(option_keys);

  option_keys = coco_option_keys("key: ");
  mu_check(option_keys->count == 1);
  coco_option_keys_free(option_keys);

  option_keys = coco_option_keys("key1 key2: ");
  mu_check(option_keys->count == 1);
  coco_option_keys_free(option_keys);

  option_keys = coco_option_keys("key1: value1 key2");
  /* In this case we would rather have detected two keys, but this should also trigger a warning,
   * which is OK. */
  mu_check(option_keys->count == 1);
  coco_option_keys_free(option_keys);

  option_keys = coco_option_keys("key1: value1 key2: value2");
  mu_check(option_keys->count == 2);
  coco_option_keys_free(option_keys);

  option_keys = coco_option_keys("key: \"A multi-word value\"");
  mu_check(option_keys->count == 1);
  coco_option_keys_free(option_keys);
}

/**
 * Tests the function coco_is_nan.
 */
MU_TEST(test_coco_is_nan) {

  mu_check(coco_is_nan(NAN));
  mu_check(!coco_is_nan(1e100));
}

/**
 * Tests the function coco_is_inf.
 */
MU_TEST(test_coco_is_inf) {

  mu_check(coco_is_inf(INFINITY));
  mu_check(coco_is_inf(-INFINITY));
  mu_check(coco_is_inf(2*INFINITY));
  mu_check(coco_is_inf(-2*INFINITY));
  mu_check(!coco_is_inf(NAN));
}

/**
 * Tests the function coco_is_orthogonal.
 */
MU_TEST(test_coco_is_orthogonal) {

  double *M;

  M = coco_allocate_vector(4);

  /* Case of an orthogonal diagonal matrix (identity matrix) */
  M[0] = 1.;
  M[1] = 0.;
  M[2] = 0.;
  M[3] = 1.;
  mu_check(coco_is_orthogonal(M, 2, 2));

  /* Case of a non-orthogonal square matrix */
  M[0] = 1.;
  M[1] = 0.01;
  M[2] = 0.;
  M[3] = 1.;
  mu_check(!coco_is_orthogonal(M, 2, 2));

  /* Case of an orthogonal diagonal matrix (almost identity matrix)
   * such that the function "coco_double_almost_equal()" is tested
   */
  M[0] = 1. + 1e-10;
  M[1] = 0.;
  M[2] = 0.;
  M[3] = 1. + 1e-10;
  mu_check(coco_is_orthogonal(M, 2, 2));

  coco_free_memory(M);
}


/**
 * Run all tests in this file.
 */
MU_TEST_SUITE(test_all_coco_utilities) {
  MU_RUN_TEST(test_coco_is_nan);
  MU_RUN_TEST(test_coco_is_inf);
  MU_RUN_TEST(test_coco_set_log_level);
  MU_RUN_TEST(test_coco_double_max_min);
  MU_RUN_TEST(test_coco_double_round);
  MU_RUN_TEST(test_coco_string_split);
  MU_RUN_TEST(test_coco_option_keys);
  MU_RUN_TEST(test_coco_string_parse_ranges);
  MU_RUN_TEST(test_coco_create_remove_directory);
  MU_RUN_TEST(test_coco_is_orthogonal);
}<|MERGE_RESOLUTION|>--- conflicted
+++ resolved
@@ -154,25 +154,7 @@
 
   input_value = 5.5;
   round_value = coco_double_round(input_value);
-<<<<<<< HEAD
-  assert_true(round_value == 6);
-
-  input_value = 5;
-  round_value = coco_double_round(input_value);
-  assert_true(round_value == 5);
-
-  input_value = 5 - 0.0000000000000001;
-  round_value = coco_double_round(input_value);
-  assert_true(round_value == 5);
-
-  input_value = 5 + 0.0000000000000001;
-  round_value = coco_double_round(input_value);
-  assert_true(round_value == 5);
-
-  (void)state; /* unused */
-=======
   mu_check(round_value == 6);
->>>>>>> 8e5d32fb
 }
 
 /**
