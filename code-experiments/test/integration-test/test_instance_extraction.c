--- conflicted
+++ resolved
@@ -43,11 +43,7 @@
   if (test_instance_extraction("bbob-constrained") != 0)
     return 1;
 
-<<<<<<< HEAD
-  if (test_instance_extraction("bbob-mixint") != 0)
-=======
   if (test_instance_extraction("bbob-mixint-1") != 0)
->>>>>>> fe844114
     return 1;
 
   return 0;
