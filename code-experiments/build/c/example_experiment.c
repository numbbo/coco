<<<<<<< HEAD
/**
 * An example of benchmarking random search on a COCO suite. A grid search optimizer is also
 * implemented and can be used instead of random search.
 *
 * Set the global parameter BUDGET_MULTIPLIER to suit your needs.
 */
#include <math.h>
#include <stdlib.h>
#include <stdio.h>
#include <string.h>
#include <time.h>
#include <assert.h>

#include "coco.h"

#define max(a,b) ((a) > (b) ? (a) : (b))

/**
 * The maximal budget for evaluations done by an optimization algorithm equals dimension * BUDGET_MULTIPLIER.
 * Increase the budget multiplier value gradually to see how it affects the runtime.
 */
static const unsigned int BUDGET_MULTIPLIER = 101;

/**
 * The maximal number of independent restarts allowed for an algorithm that restarts itself.
 */
static const long INDEPENDENT_RESTARTS = 0;

/**
 * The random seed. Change if needed.
 */
static const uint32_t RANDOM_SEED = 0xdeadbeef;

/**
 * A function type for evaluation functions, where the first argument is the vector to be evaluated and the
 * second argument the vector to which the evaluation result is stored.
 */
typedef void (*evaluate_function_t)(const double *x, double *y);

/**
 * A pointer to the problem to be optimized (needed in order to simplify the interface between the optimization
 * algorithm and the COCO platform).
 */
static coco_problem_t *PROBLEM;

/**
 * Calls coco_evaluate_function() to evaluate the objective function
 * of the problem at the point x and stores the result in the vector y
 */
static void evaluate_function(const double *x, double *y) {
  coco_evaluate_function(PROBLEM, x, y);
}

/**
 * Calls coco_evaluate_constraint() to evaluate the constraints
 * of the problem at the point x and stores the result in the vector y
 */
static void evaluate_constraint(const double *x, double *y) {
  coco_evaluate_constraint(PROBLEM, x, y);
}

/* Declarations of all functions implemented in this file (so that their order is not important): */
void example_experiment(const char *suite_name,
                        const char *suite_options,
                        const char *observer_name,
                        const char *observer_options,
                        coco_random_state_t *random_generator);

void line_walk_experiment(const char *suite_name,
                          const char *suite_options,
                          const char *observer_name,
                          const char *observer_options,
                          coco_random_state_t *random_generator,
                          const char *origin_solution_type,
                          const size_t num_solutions);

void my_random_search(evaluate_function_t evaluate_func,
                      evaluate_function_t evaluate_cons,
                      const size_t dimension,
                      const size_t number_of_objectives,
                      const size_t number_of_constraints,
                      const double *lower_bounds,
                      const double *upper_bounds,
                      const size_t number_of_integer_variables,
                      const size_t max_budget,
                      coco_random_state_t *random_generator);

void my_grid_search(evaluate_function_t evaluate_func,
                    evaluate_function_t evaluate_cons,
                    const size_t dimension,
                    const size_t number_of_objectives,
                    const size_t number_of_constraints,
                    const double *lower_bounds,
                    const double *upper_bounds,
                    const size_t number_of_integer_variables,
                    const size_t max_budget);

void my_line_walk(evaluate_function_t evaluate_func,
                  evaluate_function_t evaluate_cons,
                  const size_t dimension,
                  const size_t number_of_objectives,
                  const size_t number_of_constraints,
                  const double *lower_bounds,
                  const double *upper_bounds,
                  const size_t number_of_integer_variables,
                  const double *origin_solution,
                  const size_t num_solutions);

/* Structure and functions needed for timing the experiment */
typedef struct {
	size_t number_of_dimensions;
	size_t current_idx;
	char **output;
	size_t previous_dimension;
	size_t cumulative_evaluations;
	time_t start_time;
	time_t overall_start_time;
} timing_data_t;
static timing_data_t *timing_data_initialize(coco_suite_t *suite);
static void timing_data_time_problem(timing_data_t *timing_data, coco_problem_t *problem);
static void timing_data_finalize(timing_data_t *timing_data);

/**
 * The main method initializes the random number generator and calls the example experiment on the
 * bi-objective suite.
 */
int main(void) {

  coco_random_state_t *random_generator = coco_random_new(RANDOM_SEED);

  /* Change the log level to "warning" to get less output */
  coco_set_log_level("info");

  printf("Running the example experiment... (might take time, be patient)\n");
  fflush(stdout);

  /** 
   * Start the actual experiments on a test suite and use a matching logger, for
   * example one of the following: 
   *   bbob                 24 unconstrained noiseless single-objective functions
   *   bbob-biobj           55 unconstrained noiseless bi-objective functions
   *   bbob-biobj-ext       92 unconstrained noiseless bi-objective functions
   *   [bbob-constrained*   48 constrained noiseless single-objective functions]
   *   [bbob-largescale*    24 unconstrained noiseless single-objective functions in large dimension]
   *   [bbob-mixint*        mixed-integer single-objective functions]
   *
   * Suites with a star are partly implemented but not yet fully supported.
   *
   * Adapt to your need. Note that the experiment is run according
   * to the settings, defined in example_experiment(...) below.
   */
  coco_set_log_level("info");

  /**
   * For more details on how to change the default suite and observer options, see
   * http://numbbo.github.io/coco-doc/C/#suite-parameters and
   * http://numbbo.github.io/coco-doc/C/#observer-parameters. */

  /* example_experiment("bbob", "dimensions: 2,3,5", "rw", "log_only_better: 0", random_generator); */

  line_walk_experiment("bbob",
                       "instance_indices: 1-5 dimensions: 10",
                       "rw",
                       "result_folder: bbob-line-walk-random log_only_better: 0 log_variables: all log_time: 0",
                       random_generator,
                       "random",
                       101);

  printf("Done!\n");
  fflush(stdout);

  coco_random_free(random_generator);

  return 0;
}

/**
 * A simple example of benchmarking random search on a given suite with default instances
 * that can serve also as a timing experiment.
 *
 * @param suite_name Name of the suite (e.g. "bbob" or "bbob-biobj").
 * @param observer_name Name of the observer matching with the chosen suite (e.g. "bbob-biobj" 
 * when using the "bbob-biobj-ext" suite).
 * @param random_generator The random number generator.
 */
void example_experiment(const char *suite_name,
                        const char *suite_options,
                        const char *observer_name,
                        const char *observer_options,
                        coco_random_state_t *random_generator) {

  size_t run;
  coco_suite_t *suite;
  coco_observer_t *observer;
  timing_data_t *timing_data;

  /* Initialize the suite and observer. */
  suite = coco_suite(suite_name, "", suite_options);
  observer = coco_observer(observer_name, observer_options);

  /* Initialize timing */
  timing_data = timing_data_initialize(suite);

  /* Iterate over all problems in the suite */
  while ((PROBLEM = coco_suite_get_next_problem(suite, observer)) != NULL) {
    
    size_t dimension = coco_problem_get_dimension(PROBLEM);

    /* Run the algorithm at least once */
    for (run = 1; run <= 1 + INDEPENDENT_RESTARTS; run++) {

      long evaluations_done = (long) (coco_problem_get_evaluations(PROBLEM) + 
            coco_problem_get_evaluations_constraints(PROBLEM));
      long evaluations_remaining = (long) (dimension * BUDGET_MULTIPLIER) - evaluations_done;

      /* Break the loop if there are no more remaining evaluations */
      if (evaluations_remaining <= 0)
        break;

      /* Call the optimization algorithm for the remaining number of evaluations */
      my_random_search(evaluate_function,
                       evaluate_constraint,
                       dimension,
                       coco_problem_get_number_of_objectives(PROBLEM),
                       coco_problem_get_number_of_constraints(PROBLEM),
                       coco_problem_get_smallest_values_of_interest(PROBLEM),
                       coco_problem_get_largest_values_of_interest(PROBLEM),
                       coco_problem_get_number_of_integer_variables(PROBLEM),
                       (size_t) evaluations_remaining,
                       random_generator);
      
      /* Break the loop if the algorithm performed no evaluations or an unexpected thing happened */
      if (coco_problem_get_evaluations(PROBLEM) == evaluations_done) {
        printf("WARNING: Budget has not been exhausted (%lu/%lu evaluations done)!\n",
        		(unsigned long) evaluations_done, (unsigned long) dimension * BUDGET_MULTIPLIER);
        break;
      }
      else if (coco_problem_get_evaluations(PROBLEM) < evaluations_done)
        coco_error("Something unexpected happened - function evaluations were decreased!");
    }

    /* Keep track of time */
    timing_data_time_problem(timing_data, PROBLEM);
  }

  /* Output and finalize the timing data */
  timing_data_finalize(timing_data);

  coco_observer_free(observer);
  coco_suite_free(suite);

}

/**
 * A function that calls the line walk for all the problems in the suite.
 *
 * @param suite_name Name of the suite (e.g. "bbob" or "bbob-biobj").
 * @param observer_name Name of the observer matching with the chosen suite (e.g. "bbob-biobj"
 * when using the "bbob-biobj-ext" suite).
 * @param random_generator The random number generator.
 * @param origin_solution_type Type of the origin solution (either "middle" or "random", the default is "random")
 * @param num_solutions Number of solutions in the walk in each dimension
 */
void line_walk_experiment(const char *suite_name,
                          const char *suite_options,
                          const char *observer_name,
                          const char *observer_options,
                          coco_random_state_t *random_generator,
                          const char *origin_solution_type,
                          const size_t num_solutions) {

  coco_suite_t *suite;
  coco_observer_t *observer;
  size_t i, largest_dimension;
  coco_problem_t *last_problem = NULL;
  double *origin_solution;
  int *r, j;

  /* Initialize the suite and observer. */
  suite = coco_suite(suite_name, "", suite_options);
  observer = coco_observer(observer_name, observer_options);

  /* Initialize the fixed random point for the line walk */
  j = (int)(coco_suite_get_number_of_problems(suite) - 1);
  while (last_problem == NULL) {
    last_problem = coco_suite_get_problem(suite, (size_t)j);
    j--;
    if (j < 0)
      return;
  }
  largest_dimension = coco_problem_get_dimension(last_problem);
  coco_problem_free(last_problem);
  r = (int *) coco_allocate_memory(largest_dimension * sizeof(int));
  for (i = 0; i < largest_dimension; ++i)
    r[i] = (int) ((double)(num_solutions) * coco_random_uniform(random_generator));

  /* Iterate over all problems in the suite */
  while ((PROBLEM = coco_suite_get_next_problem(suite, observer)) != NULL) {

    size_t dimension = coco_problem_get_dimension(PROBLEM);

    origin_solution = coco_allocate_vector(dimension);
    if (strcmp(origin_solution_type, "middle") == 0) {
      /* Set origin to be the middle point of the domain */
      coco_problem_get_initial_solution(PROBLEM, origin_solution);
    } else {
      /* Set origin to be a random point in the domain */
      for (i = 0; i < dimension; ++i)
        origin_solution[i] = coco_problem_get_smallest_values_of_interest(PROBLEM)[i] + r[i] / ((double) num_solutions - 1) *
            (coco_problem_get_largest_values_of_interest(PROBLEM)[i] - coco_problem_get_smallest_values_of_interest(PROBLEM)[i]);
    }

    /* Call the line walk */
    my_line_walk(evaluate_function,
                 evaluate_constraint,
                 dimension,
                 coco_problem_get_number_of_objectives(PROBLEM),
                 coco_problem_get_number_of_constraints(PROBLEM),
                 coco_problem_get_smallest_values_of_interest(PROBLEM),
                 coco_problem_get_largest_values_of_interest(PROBLEM),
                 coco_problem_get_number_of_integer_variables(PROBLEM),
                 origin_solution,
                 num_solutions);

    coco_free_memory(origin_solution);
  }

  coco_observer_free(observer);
  coco_suite_free(suite);
  coco_free_memory(r);

}

/**
 * A random search algorithm that can be used for single- as well as multi-objective optimization.
 *
 * @param evaluate_func The function used to evaluate the objective function.
 * @param evaluate_cons The function used to evaluate the constraints.
 * @param dimension The number of variables.
 * @param number_of_objectives The number of objectives.
 * @param number_of_constraints The number of constraints.
 * @param lower_bounds The lower bounds of the region of interested (a vector containing dimension values).
 * @param upper_bounds The upper bounds of the region of interested (a vector containing dimension values).
 * @param number_of_integer_variables The number of integer variables (if > 0, all integer variables come
 * before any continuous ones).
 * @param max_budget The maximal number of evaluations.
 * @param random_generator Pointer to a random number generator able to produce uniformly and normally
 * distributed random numbers.
 */
void my_random_search(evaluate_function_t evaluate_func,
                      evaluate_function_t evaluate_cons,
                      const size_t dimension,
                      const size_t number_of_objectives,
                      const size_t number_of_constraints,
                      const double *lower_bounds,
                      const double *upper_bounds,
                      const size_t number_of_integer_variables,
                      const size_t max_budget,
                      coco_random_state_t *random_generator) {

  double *x = coco_allocate_vector(dimension);
  double *functions_values = coco_allocate_vector(number_of_objectives);
  double *constraints_values = NULL;
  double range;
  size_t i, j;
  
  if (number_of_constraints > 0 )
    constraints_values = coco_allocate_vector(number_of_constraints);

  coco_problem_get_initial_solution(PROBLEM, x);
  evaluate_func(x, functions_values);

  for (i = 1; i < max_budget; ++i) {

    /* Construct x as a random point between the lower and upper bounds */
    for (j = 0; j < dimension; ++j) {
      range = upper_bounds[j] - lower_bounds[j];
      x[j] = lower_bounds[j] + coco_random_uniform(random_generator) * range;
      /* Round the variable if integer */
      if (j < number_of_integer_variables)
        x[j] = floor(x[j] + 0.5);
    }
    
    /* Evaluate COCO's constraints function if problem is constrained */
    if (number_of_constraints > 0 )
      evaluate_cons(x, constraints_values);

    /* Call COCO's evaluate function where all the logging is performed */
    evaluate_func(x, functions_values);

  }

  coco_free_memory(x);
  coco_free_memory(functions_values);
  if (number_of_constraints > 0 )
    coco_free_memory(constraints_values);
}

/**
 * A grid search optimizer that can be used for single- as well as multi-objective optimization.
 *
 * @param evaluate_func The evaluation function used to evaluate the solutions.
 * @param evaluate_cons The function used to evaluate the constraints.
 * @param dimension The number of variables.
 * @param number_of_objectives The number of objectives.
 * @param number_of_constraints The number of constraints.
 * @param lower_bounds The lower bounds of the region of interested (a vector containing dimension values).
 * @param upper_bounds The upper bounds of the region of interested (a vector containing dimension values).
 * @param number_of_integer_variables The number of integer variables (if > 0, all integer variables come
 * before any continuous ones).
 * @param max_budget The maximal number of evaluations.
 *
 * If max_budget is not enough to cover even the smallest possible grid, only the first max_budget
 * nodes of the grid are evaluated.
 */
void my_grid_search(evaluate_function_t evaluate_func,
                    evaluate_function_t evaluate_cons,
                    const size_t dimension,
                    const size_t number_of_objectives,
                    const size_t number_of_constraints,
                    const double *lower_bounds,
                    const double *upper_bounds,
                    const size_t number_of_integer_variables,
                    const size_t max_budget) {


  double *x = coco_allocate_vector(dimension);
  double *func_values = coco_allocate_vector(number_of_objectives);
  double *cons_values = NULL;
  long *nodes = (long *) coco_allocate_memory(sizeof(long) * dimension);
  double *grid_step = coco_allocate_vector(dimension);
  size_t i, j;
  size_t evaluations = 0;
  long *max_nodes = (long *) coco_allocate_memory(sizeof(long) * dimension);
  long integer_nodes = 1;

  /* Initialization */
  for (j = 0; j < dimension; j++) {
    nodes[j] = 0;
    if (j < number_of_integer_variables) {
      grid_step[j] = 1;
      max_nodes[j] = (long) floor(upper_bounds[j] + 0.5);
      assert(fabs(lower_bounds[j]) < 1e-6);
      assert(max_nodes[j] > 0);
      integer_nodes *= max_nodes[j];
    }
    else {
      max_nodes[j] = (long) floor(pow((double) max_budget / (double) integer_nodes,
          1 / (double) (dimension - number_of_integer_variables))) - 1;
      /* Take care of the borderline case */
      if (max_nodes[j] < 1)
        max_nodes[j] = 1;
      grid_step[j] = (upper_bounds[j] - lower_bounds[j]) / (double) max_nodes[j];
    }
  }

  if (number_of_constraints > 0 )
    cons_values = coco_allocate_vector(number_of_constraints);

  while (evaluations < max_budget) {

    /* Stop if there are no more nodes */
    if ((number_of_integer_variables == dimension) && (evaluations >= integer_nodes))
      break;

    /* Construct x and evaluate it */
    for (j = 0; j < dimension; j++) {
      x[j] = lower_bounds[j] + grid_step[j] * (double) nodes[j];
    }

    /* Evaluate COCO's constraints function if problem is constrained */
    if (number_of_constraints > 0 )
      evaluate_cons(x, cons_values);

    /* Call COCO's evaluate function where all the logging is performed */
    evaluate_func(x, func_values);
    evaluations++;

    /* Inside the grid, move to the next node */
    if (nodes[0] < max_nodes[0]) {
      nodes[0]++;
    }

    /* At an outside node of the grid, move to the next level */
    else if (max_nodes[0] > 0) {
      for (j = 1; j < dimension; j++) {
        if (nodes[j] < max_nodes[j]) {
          nodes[j]++;
          for (i = 0; i < j; i++)
            nodes[i] = 0;
          break;
        }
      }

      /* At the end of the grid, exit */
      if ((j == dimension) && (nodes[j - 1] == max_nodes[j - 1]))
        break;
    }
  }

  coco_free_memory(x);
  coco_free_memory(func_values);
  if (number_of_constraints > 0 )
    coco_free_memory(cons_values);
  coco_free_memory(nodes);
  coco_free_memory(grid_step);
  coco_free_memory(max_nodes);
}


/**
 * A line walk that can be used for single- as well as multi-objective optimization.
 *
 * It evaluates num_solutions in axis-aligned lines in each dimension that go through the origin_solution.
 * Performs redundant evaluations (equal to the dimension) of the origin_solution to ease the post-processing
 * of the results.
 *
 * @param evaluate_func The evaluation function used to evaluate the solutions.
 * @param evaluate_cons The function used to evaluate the constraints.
 * @param dimension The number of variables.
 * @param number_of_objectives The number of objectives.
 * @param number_of_constraints The number of constraints.
 * @param lower_bounds The lower bounds of the region of interested (a vector containing dimension values).
 * @param upper_bounds The upper bounds of the region of interested (a vector containing dimension values).
 * @param number_of_integer_variables The number of integer variables (if > 0, all integer variables come
 * before any continuous ones).
 * @param origin_solution The solution that is common to all axis-aligned lines
 * @param num_solutions The number of solutions in the walk in each dimension
 */
void my_line_walk(evaluate_function_t evaluate_func,
                  evaluate_function_t evaluate_cons,
                  const size_t dimension,
                  const size_t number_of_objectives,
                  const size_t number_of_constraints,
                  const double *lower_bounds,
                  const double *upper_bounds,
                  const size_t number_of_integer_variables,
                  const double *origin_solution,
                  const size_t num_solutions) {

  double *x = NULL;
  double *func_values = coco_allocate_vector(number_of_objectives);
  double *cons_values = NULL;
  size_t i, j;
  size_t evaluations = 0;

  if (number_of_constraints > 0 )
    cons_values = coco_allocate_vector(number_of_constraints);

  for (i = 0; i < dimension; i++) {
    /* Check that all num_solutions are odd numbers */
    if (num_solutions % 2 == 0) {
      printf("ERROR: The line search needs an odd number of solutions (%lu solutions in dim %lu)\n",
          (unsigned long) num_solutions, (unsigned long) i);
      return;
    }
  }

  /* origin_solution is the first evaluated solution */
  if (number_of_constraints > 0 )
    evaluate_cons(origin_solution, cons_values);
  evaluate_func(origin_solution, func_values);

  /* Perform the line search */
  for (i = 0; i < dimension; i++) {

    /* Skip the origin solution, if there is a single point */
    if (num_solutions <= 1)
      continue;

    /* Set x to be the origin */
    if (x != NULL) {
      coco_free_memory(x);
      x = NULL;
    }
    x = coco_allocate_vector(dimension);
    for (j = 0; j < dimension; j++) {
      x[j] = origin_solution[j];
    }

    /* Search the line starting at the lower_bounds */
    for (j = 0; j < num_solutions; j++) {

      if (i < number_of_integer_variables) {
        x[i] = lower_bounds[i] + (double) j;
        if (x[i] > upper_bounds[i]) {
          break;
        }
      }
      else  {
        x[i] = lower_bounds[i] + (double) j * (upper_bounds[i] - lower_bounds[i]) / (double) (num_solutions - 1);
      }

      /* Evaluate COCO's constraints function if problem is constrained */
      if (number_of_constraints > 0 )
        evaluate_cons(x, cons_values);

      /* Call COCO's evaluate function where all the logging is performed */
      evaluate_func(x, func_values);
      evaluations++;
    }
  }

  coco_free_memory(x);
  coco_free_memory(func_values);
  if (number_of_constraints > 0 )
    coco_free_memory(cons_values);
}

/**
 * Allocates memory for the timing_data_t object and initializes it.
 */
static timing_data_t *timing_data_initialize(coco_suite_t *suite) {

	timing_data_t *timing_data = (timing_data_t *) coco_allocate_memory(sizeof(*timing_data));
	size_t function_idx, dimension_idx, instance_idx, i;

	/* Find out the number of all dimensions */
	coco_suite_decode_problem_index(suite, coco_suite_get_number_of_problems(suite) - 1, &function_idx,
			&dimension_idx, &instance_idx);
	timing_data->number_of_dimensions = dimension_idx + 1;
	timing_data->current_idx = 0;
	timing_data->output = (char **) coco_allocate_memory(timing_data->number_of_dimensions * sizeof(char *));
	for (i = 0; i < timing_data->number_of_dimensions; i++) {
		timing_data->output[i] = NULL;
	}
	timing_data->previous_dimension = 0;
	timing_data->cumulative_evaluations = 0;
	time(&timing_data->start_time);
	time(&timing_data->overall_start_time);

	return timing_data;
}

/**
 * Keeps track of the total number of evaluations and elapsed time. Produces an output string when the
 * current problem is of a different dimension than the previous one or when NULL.
 */
static void timing_data_time_problem(timing_data_t *timing_data, coco_problem_t *problem) {

	double elapsed_seconds = 0;

	if ((problem == NULL) || (timing_data->previous_dimension != coco_problem_get_dimension(problem))) {

		/* Output existing timing information */
		if (timing_data->cumulative_evaluations > 0) {
			time_t now;
			time(&now);
			elapsed_seconds = difftime(now, timing_data->start_time) / (double) timing_data->cumulative_evaluations;
			timing_data->output[timing_data->current_idx++] = coco_strdupf("d=%lu done in %.2e seconds/evaluation\n",
					timing_data->previous_dimension, elapsed_seconds);
		}

		if (problem != NULL) {
			/* Re-initialize the timing_data */
			timing_data->previous_dimension = coco_problem_get_dimension(problem);
			timing_data->cumulative_evaluations = coco_problem_get_evaluations(problem);
			time(&timing_data->start_time);
		}

	} else {
		timing_data->cumulative_evaluations += coco_problem_get_evaluations(problem);
	}
}

/**
 * Outputs and finalizes the given timing data.
 */
static void timing_data_finalize(timing_data_t *timing_data) {

	/* Record the last problem */
	timing_data_time_problem(timing_data, NULL);

  if (timing_data) {
  	size_t i;
  	double elapsed_seconds;
		time_t now;
		int hours, minutes, seconds;

		time(&now);
		elapsed_seconds = difftime(now, timing_data->overall_start_time);

  	printf("\n");
  	for (i = 0; i < timing_data->number_of_dimensions; i++) {
    	if (timing_data->output[i]) {
				printf("%s", timing_data->output[i]);
				coco_free_memory(timing_data->output[i]);
    	}
    }
  	hours = (int) elapsed_seconds / 3600;
  	minutes = ((int) elapsed_seconds % 3600) / 60;
  	seconds = (int)elapsed_seconds - (hours * 3600) - (minutes * 60);
  	printf("Total elapsed time: %dh%02dm%02ds\n", hours, minutes, seconds);

    coco_free_memory(timing_data->output);
    coco_free_memory(timing_data);
  }
}
=======
/**
 * An example of benchmarking random search on a COCO suite. A grid search optimizer is also
 * implemented and can be used instead of random search.
 *
 * Set the global parameter BUDGET_MULTIPLIER to suit your needs.
 */
#include <math.h>
#include <stdlib.h>
#include <stdio.h>
#include <string.h>
#include <time.h>
#include <assert.h>

#include "coco.h"

#define max(a,b) ((a) > (b) ? (a) : (b))

/**
 * The maximal budget for evaluations done by an optimization algorithm equals dimension * BUDGET_MULTIPLIER.
 * Increase the budget multiplier value gradually to see how it affects the runtime.
 */
static const unsigned int BUDGET_MULTIPLIER = 2;

/**
 * The maximal number of independent restarts allowed for an algorithm that restarts itself.
 */
static const long INDEPENDENT_RESTARTS = 1e5;

/**
 * The random seed. Change if needed.
 */
static const uint32_t RANDOM_SEED = 0xdeadbeef;

/**
 * A function type for evaluation functions, where the first argument is the vector to be evaluated and the
 * second argument the vector to which the evaluation result is stored.
 */
typedef void (*evaluate_function_t)(const double *x, double *y);

/**
 * A pointer to the problem to be optimized (needed in order to simplify the interface between the optimization
 * algorithm and the COCO platform).
 */
static coco_problem_t *PROBLEM;

/**
 * Calls coco_evaluate_function() to evaluate the objective function
 * of the problem at the point x and stores the result in the vector y
 */
static void evaluate_function(const double *x, double *y) {
  coco_evaluate_function(PROBLEM, x, y);
}

/**
 * Calls coco_evaluate_constraint() to evaluate the constraints
 * of the problem at the point x and stores the result in the vector y
 */
static void evaluate_constraint(const double *x, double *y) {
  coco_evaluate_constraint(PROBLEM, x, y);
}

/* Declarations of all functions implemented in this file (so that their order is not important): */
void example_experiment(const char *suite_name,
                        const char *observer_name,
                        coco_random_state_t *random_generator);

void my_random_search(evaluate_function_t evaluate_func,
                      evaluate_function_t evaluate_cons,
                      const size_t dimension,
                      const size_t number_of_objectives,
                      const size_t number_of_constraints,
                      const double *lower_bounds,
                      const double *upper_bounds,
                      const size_t number_of_integer_variables,
                      const size_t max_budget,
                      coco_random_state_t *random_generator);

void my_grid_search(evaluate_function_t evaluate_func,
                    evaluate_function_t evaluate_cons,
                    const size_t dimension,
                    const size_t number_of_objectives,
                    const size_t number_of_constraints,
                    const double *lower_bounds,
                    const double *upper_bounds,
                    const size_t number_of_integer_variables,
                    const size_t max_budget);

/* Structure and functions needed for timing the experiment */
typedef struct {
	size_t number_of_dimensions;
	size_t current_idx;
	char **output;
	size_t previous_dimension;
	size_t cumulative_evaluations;
	time_t start_time;
	time_t overall_start_time;
} timing_data_t;
static timing_data_t *timing_data_initialize(coco_suite_t *suite);
static void timing_data_time_problem(timing_data_t *timing_data, coco_problem_t *problem);
static void timing_data_finalize(timing_data_t *timing_data);

/**
 * The main method initializes the random number generator and calls the example experiment on the
 * bi-objective suite.
 */
int main(void) {

  coco_random_state_t *random_generator = coco_random_new(RANDOM_SEED);

  /* Change the log level to "warning" to get less output */
  coco_set_log_level("info");

  printf("Running the example experiment... (might take time, be patient)\n");
  fflush(stdout);

  /** 
   * Start the actual experiments on a test suite and use a matching logger, for
   * example one of the following: 
   *   bbob                 24 unconstrained noiseless single-objective functions
   *   bbob-biobj           55 unconstrained noiseless bi-objective functions
   *   bbob-biobj-ext       92 unconstrained noiseless bi-objective functions
   *   [bbob-constrained*   48 constrained noiseless single-objective functions]
   *   [bbob-largescale*    24 unconstrained noiseless single-objective functions in large dimension]
   *   [bbob-mixint*        24 mixed-integer single-objective functions]
   *
   * Suites with a star are partly implemented but not yet fully supported.
   *
   * Adapt to your need. Note that the experiment is run according
   * to the settings, defined in example_experiment(...) below.
   */
  example_experiment("bbob-mixint-1", "bbob", random_generator);
  example_experiment("bbob-mixint-2", "bbob", random_generator);

  printf("Done!\n");
  fflush(stdout);

  coco_random_free(random_generator);

  return 0;
}

/**
 * A simple example of benchmarking random search on a given suite with default instances
 * that can serve also as a timing experiment.
 *
 * @param suite_name Name of the suite (e.g. "bbob" or "bbob-biobj").
 * @param observer_name Name of the observer matching with the chosen suite (e.g. "bbob-biobj" 
 * when using the "bbob-biobj-ext" suite).
 * @param random_generator The random number generator.
 */
void example_experiment(const char *suite_name,
                        const char *observer_name,
                        coco_random_state_t *random_generator) {

  size_t run;
  coco_suite_t *suite;
  coco_observer_t *observer;
  timing_data_t *timing_data;

  /* Set some options for the observer. See documentation for other options. */
  char *observer_options =
      coco_strdupf("result_folder: RS_on_%s "
                   "algorithm_name: RS "
                   "algorithm_info: \"A simple random search algorithm\"", suite_name);

  /* Initialize the suite and observer.
   *
   * For more details on how to change the default options, see
   * http://numbbo.github.io/coco-doc/C/#suite-parameters and
   * http://numbbo.github.io/coco-doc/C/#observer-parameters. */
  suite = coco_suite(suite_name, "", "");
  observer = coco_observer(observer_name, observer_options);
  coco_free_memory(observer_options);

  /* Initialize timing */
  timing_data = timing_data_initialize(suite);

  /* Iterate over all problems in the suite */
  while ((PROBLEM = coco_suite_get_next_problem(suite, observer)) != NULL) {
    
    size_t dimension = coco_problem_get_dimension(PROBLEM);

    /* Run the algorithm at least once */
    for (run = 1; run <= 1 + INDEPENDENT_RESTARTS; run++) {

      long evaluations_done = (long) (coco_problem_get_evaluations(PROBLEM) + 
            coco_problem_get_evaluations_constraints(PROBLEM));
      long evaluations_remaining = (long) (dimension * BUDGET_MULTIPLIER) - evaluations_done;

      /* Break the loop if the target was hit or there are no more remaining evaluations */
      if ((coco_problem_final_target_hit(PROBLEM) && 
           coco_problem_get_number_of_constraints(PROBLEM) == 0)
           || (evaluations_remaining <= 0))
        break;

      /* Call the optimization algorithm for the remaining number of evaluations */
      my_random_search(evaluate_function,
                       evaluate_constraint,
                       dimension,
                       coco_problem_get_number_of_objectives(PROBLEM),
                       coco_problem_get_number_of_constraints(PROBLEM),
                       coco_problem_get_smallest_values_of_interest(PROBLEM),
                       coco_problem_get_largest_values_of_interest(PROBLEM),
                       coco_problem_get_number_of_integer_variables(PROBLEM),
                       (size_t) evaluations_remaining,
                       random_generator);
      
      /* Break the loop if the algorithm performed no evaluations or an unexpected thing happened */
      if (coco_problem_get_evaluations(PROBLEM) == evaluations_done) {
        printf("WARNING: Budget has not been exhausted (%lu/%lu evaluations done)!\n",
        		(unsigned long) evaluations_done, (unsigned long) dimension * BUDGET_MULTIPLIER);
        break;
      }
      else if (coco_problem_get_evaluations(PROBLEM) < evaluations_done)
        coco_error("Something unexpected happened - function evaluations were decreased!");
    }

    /* Keep track of time */
    timing_data_time_problem(timing_data, PROBLEM);
  }

  /* Output and finalize the timing data */
  timing_data_finalize(timing_data);

  coco_observer_free(observer);
  coco_suite_free(suite);

}

/**
 * A random search algorithm that can be used for single- as well as multi-objective optimization.
 *
 * @param evaluate_func The function used to evaluate the objective function.
 * @param evaluate_cons The function used to evaluate the constraints.
 * @param dimension The number of variables.
 * @param number_of_objectives The number of objectives.
 * @param number_of_constraints The number of constraints.
 * @param lower_bounds The lower bounds of the region of interested (a vector containing dimension values).
 * @param upper_bounds The upper bounds of the region of interested (a vector containing dimension values).
 * @param number_of_integer_variables The number of integer variables (if > 0, all integer variables come
 * before any continuous ones).
 * @param max_budget The maximal number of evaluations.
 * @param random_generator Pointer to a random number generator able to produce uniformly and normally
 * distributed random numbers.
 */
void my_random_search(evaluate_function_t evaluate_func,
                      evaluate_function_t evaluate_cons,
                      const size_t dimension,
                      const size_t number_of_objectives,
                      const size_t number_of_constraints,
                      const double *lower_bounds,
                      const double *upper_bounds,
                      const size_t number_of_integer_variables,
                      const size_t max_budget,
                      coco_random_state_t *random_generator) {

  double *x = coco_allocate_vector(dimension);
  double *functions_values = coco_allocate_vector(number_of_objectives);
  double *constraints_values = NULL;
  double range;
  size_t i, j;
  
  if (number_of_constraints > 0 )
    constraints_values = coco_allocate_vector(number_of_constraints);

  coco_problem_get_initial_solution(PROBLEM, x);
  evaluate_func(x, functions_values);

  for (i = 1; i < max_budget; ++i) {

    /* Construct x as a random point between the lower and upper bounds */
    for (j = 0; j < dimension; ++j) {
      range = upper_bounds[j] - lower_bounds[j];
      x[j] = lower_bounds[j] + coco_random_uniform(random_generator) * range;
      /* Round the variable if integer */
      if (j < number_of_integer_variables)
        x[j] = floor(x[j] + 0.5);
    }
    
    /* Evaluate COCO's constraints function if problem is constrained */
    if (number_of_constraints > 0 )
      evaluate_cons(x, constraints_values);

    /* Call COCO's evaluate function where all the logging is performed */
    evaluate_func(x, functions_values);

  }

  coco_free_memory(x);
  coco_free_memory(functions_values);
  if (number_of_constraints > 0 )
    coco_free_memory(constraints_values);
}

/**
 * A grid search optimizer that can be used for single- as well as multi-objective optimization.
 *
 * @param evaluate_func The evaluation function used to evaluate the solutions.
 * @param evaluate_cons The number of variables.
 * @param dimension The number of variables.
 * @param number_of_objectives The number of objectives.
 * @param number_of_constraints The number of constraints.
 * @param lower_bounds The lower bounds of the region of interested (a vector containing dimension values).
 * @param upper_bounds The upper bounds of the region of interested (a vector containing dimension values).
 * @param number_of_integer_variables The number of integer variables (if > 0, all integer variables come
 * before any continuous ones).
 * @param max_budget The maximal number of evaluations.
 *
 * If max_budget is not enough to cover even the smallest possible grid, only the first max_budget
 * nodes of the grid are evaluated.
 */
void my_grid_search(evaluate_function_t evaluate_func,
                    evaluate_function_t evaluate_cons,
                    const size_t dimension,
                    const size_t number_of_objectives,
                    const size_t number_of_constraints,
                    const double *lower_bounds,
                    const double *upper_bounds,
                    const size_t number_of_integer_variables,
                    const size_t max_budget) {


  double *x = coco_allocate_vector(dimension);
  double *func_values = coco_allocate_vector(number_of_objectives);
  double *cons_values = NULL;
  long *nodes = (long *) coco_allocate_memory(sizeof(long) * dimension);
  double *grid_step = coco_allocate_vector(dimension);
  size_t i, j;
  size_t evaluations = 0;
  long *max_nodes = (long *) coco_allocate_memory(sizeof(long) * dimension);
  long integer_nodes = 1;

  /* Initialization */
  for (j = 0; j < dimension; j++) {
    nodes[j] = 0;
    if (j < number_of_integer_variables) {
      grid_step[j] = 1;
      max_nodes[j] = (long) floor(upper_bounds[j] + 0.5);
      assert(fabs(lower_bounds[j]) < 1e-6);
      assert(max_nodes[j] > 0);
      integer_nodes *= max_nodes[j];
    }
    else {
      max_nodes[j] = (long) floor(pow((double) max_budget / (double) integer_nodes,
          1 / (double) (dimension - number_of_integer_variables))) - 1;
      /* Take care of the borderline case */
      if (max_nodes[j] < 1)
        max_nodes[j] = 1;
      grid_step[j] = (upper_bounds[j] - lower_bounds[j]) / (double) max_nodes[j];
    }
  }

  if (number_of_constraints > 0 )
    cons_values = coco_allocate_vector(number_of_constraints);

  while (evaluations < max_budget) {

    /* Stop if there are no more nodes */
    if ((number_of_integer_variables == dimension) && (evaluations >= integer_nodes))
      break;

    /* Construct x and evaluate it */
    for (j = 0; j < dimension; j++) {
      x[j] = lower_bounds[j] + grid_step[j] * (double) nodes[j];
    }

    /* Evaluate COCO's constraints function if problem is constrained */
    if (number_of_constraints > 0 )
      evaluate_cons(x, cons_values);

    /* Call COCO's evaluate function where all the logging is performed */
    evaluate_func(x, func_values);
    evaluations++;

    /* Inside the grid, move to the next node */
    if (nodes[0] < max_nodes[0]) {
      nodes[0]++;
    }

    /* At an outside node of the grid, move to the next level */
    else if (max_nodes[0] > 0) {
      for (j = 1; j < dimension; j++) {
        if (nodes[j] < max_nodes[j]) {
          nodes[j]++;
          for (i = 0; i < j; i++)
            nodes[i] = 0;
          break;
        }
      }

      /* At the end of the grid, exit */
      if ((j == dimension) && (nodes[j - 1] == max_nodes[j - 1]))
        break;
    }
  }

  coco_free_memory(x);
  coco_free_memory(func_values);
  if (number_of_constraints > 0 )
    coco_free_memory(cons_values);
  coco_free_memory(nodes);
  coco_free_memory(grid_step);
  coco_free_memory(max_nodes);
}

/**
 * Allocates memory for the timing_data_t object and initializes it.
 */
static timing_data_t *timing_data_initialize(coco_suite_t *suite) {

	timing_data_t *timing_data = (timing_data_t *) coco_allocate_memory(sizeof(*timing_data));
	size_t function_idx, dimension_idx, instance_idx, i;

	/* Find out the number of all dimensions */
	coco_suite_decode_problem_index(suite, coco_suite_get_number_of_problems(suite) - 1, &function_idx,
			&dimension_idx, &instance_idx);
	timing_data->number_of_dimensions = dimension_idx + 1;
	timing_data->current_idx = 0;
	timing_data->output = (char **) coco_allocate_memory(timing_data->number_of_dimensions * sizeof(char *));
	for (i = 0; i < timing_data->number_of_dimensions; i++) {
		timing_data->output[i] = NULL;
	}
	timing_data->previous_dimension = 0;
	timing_data->cumulative_evaluations = 0;
	time(&timing_data->start_time);
	time(&timing_data->overall_start_time);

	return timing_data;
}

/**
 * Keeps track of the total number of evaluations and elapsed time. Produces an output string when the
 * current problem is of a different dimension than the previous one or when NULL.
 */
static void timing_data_time_problem(timing_data_t *timing_data, coco_problem_t *problem) {

	double elapsed_seconds = 0;

	if ((problem == NULL) || (timing_data->previous_dimension != coco_problem_get_dimension(problem))) {

		/* Output existing timing information */
		if (timing_data->cumulative_evaluations > 0) {
			time_t now;
			time(&now);
			elapsed_seconds = difftime(now, timing_data->start_time) / (double) timing_data->cumulative_evaluations;
			timing_data->output[timing_data->current_idx++] = coco_strdupf("d=%lu done in %.2e seconds/evaluation\n",
					timing_data->previous_dimension, elapsed_seconds);
		}

		if (problem != NULL) {
			/* Re-initialize the timing_data */
			timing_data->previous_dimension = coco_problem_get_dimension(problem);
			timing_data->cumulative_evaluations = coco_problem_get_evaluations(problem);
			time(&timing_data->start_time);
		}

	} else {
		timing_data->cumulative_evaluations += coco_problem_get_evaluations(problem);
	}
}

/**
 * Outputs and finalizes the given timing data.
 */
static void timing_data_finalize(timing_data_t *timing_data) {

	/* Record the last problem */
	timing_data_time_problem(timing_data, NULL);

  if (timing_data) {
  	size_t i;
  	double elapsed_seconds;
		time_t now;
		int hours, minutes, seconds;

		time(&now);
		elapsed_seconds = difftime(now, timing_data->overall_start_time);

  	printf("\n");
  	for (i = 0; i < timing_data->number_of_dimensions; i++) {
    	if (timing_data->output[i]) {
				printf("%s", timing_data->output[i]);
				coco_free_memory(timing_data->output[i]);
    	}
    }
  	hours = (int) elapsed_seconds / 3600;
  	minutes = ((int) elapsed_seconds % 3600) / 60;
  	seconds = (int)elapsed_seconds - (hours * 3600) - (minutes * 60);
  	printf("Total elapsed time: %dh%02dm%02ds\n", hours, minutes, seconds);

    coco_free_memory(timing_data->output);
    coco_free_memory(timing_data);
  }
}
>>>>>>> fe844114
<|MERGE_RESOLUTION|>--- conflicted
+++ resolved
@@ -1,4 +1,3 @@
-<<<<<<< HEAD
 /**
  * An example of benchmarking random search on a COCO suite. A grid search optimizer is also
  * implemented and can be used instead of random search.
@@ -157,7 +156,9 @@
    * http://numbbo.github.io/coco-doc/C/#suite-parameters and
    * http://numbbo.github.io/coco-doc/C/#observer-parameters. */
 
-  /* example_experiment("bbob", "dimensions: 2,3,5", "rw", "log_only_better: 0", random_generator); */
+  /* example_experiment("bbob", "dimensions: 2,3,5", "rw", "log_only_better: 0", random_generator);
+  example_experiment("bbob-mixint-1", "bbob", random_generator);
+  example_experiment("bbob-mixint-2", "bbob", random_generator);*/
 
   line_walk_experiment("bbob",
                        "instance_indices: 1-5 dimensions: 10",
@@ -696,500 +697,4 @@
     coco_free_memory(timing_data->output);
     coco_free_memory(timing_data);
   }
-}
-=======
-/**
- * An example of benchmarking random search on a COCO suite. A grid search optimizer is also
- * implemented and can be used instead of random search.
- *
- * Set the global parameter BUDGET_MULTIPLIER to suit your needs.
- */
-#include <math.h>
-#include <stdlib.h>
-#include <stdio.h>
-#include <string.h>
-#include <time.h>
-#include <assert.h>
-
-#include "coco.h"
-
-#define max(a,b) ((a) > (b) ? (a) : (b))
-
-/**
- * The maximal budget for evaluations done by an optimization algorithm equals dimension * BUDGET_MULTIPLIER.
- * Increase the budget multiplier value gradually to see how it affects the runtime.
- */
-static const unsigned int BUDGET_MULTIPLIER = 2;
-
-/**
- * The maximal number of independent restarts allowed for an algorithm that restarts itself.
- */
-static const long INDEPENDENT_RESTARTS = 1e5;
-
-/**
- * The random seed. Change if needed.
- */
-static const uint32_t RANDOM_SEED = 0xdeadbeef;
-
-/**
- * A function type for evaluation functions, where the first argument is the vector to be evaluated and the
- * second argument the vector to which the evaluation result is stored.
- */
-typedef void (*evaluate_function_t)(const double *x, double *y);
-
-/**
- * A pointer to the problem to be optimized (needed in order to simplify the interface between the optimization
- * algorithm and the COCO platform).
- */
-static coco_problem_t *PROBLEM;
-
-/**
- * Calls coco_evaluate_function() to evaluate the objective function
- * of the problem at the point x and stores the result in the vector y
- */
-static void evaluate_function(const double *x, double *y) {
-  coco_evaluate_function(PROBLEM, x, y);
-}
-
-/**
- * Calls coco_evaluate_constraint() to evaluate the constraints
- * of the problem at the point x and stores the result in the vector y
- */
-static void evaluate_constraint(const double *x, double *y) {
-  coco_evaluate_constraint(PROBLEM, x, y);
-}
-
-/* Declarations of all functions implemented in this file (so that their order is not important): */
-void example_experiment(const char *suite_name,
-                        const char *observer_name,
-                        coco_random_state_t *random_generator);
-
-void my_random_search(evaluate_function_t evaluate_func,
-                      evaluate_function_t evaluate_cons,
-                      const size_t dimension,
-                      const size_t number_of_objectives,
-                      const size_t number_of_constraints,
-                      const double *lower_bounds,
-                      const double *upper_bounds,
-                      const size_t number_of_integer_variables,
-                      const size_t max_budget,
-                      coco_random_state_t *random_generator);
-
-void my_grid_search(evaluate_function_t evaluate_func,
-                    evaluate_function_t evaluate_cons,
-                    const size_t dimension,
-                    const size_t number_of_objectives,
-                    const size_t number_of_constraints,
-                    const double *lower_bounds,
-                    const double *upper_bounds,
-                    const size_t number_of_integer_variables,
-                    const size_t max_budget);
-
-/* Structure and functions needed for timing the experiment */
-typedef struct {
-	size_t number_of_dimensions;
-	size_t current_idx;
-	char **output;
-	size_t previous_dimension;
-	size_t cumulative_evaluations;
-	time_t start_time;
-	time_t overall_start_time;
-} timing_data_t;
-static timing_data_t *timing_data_initialize(coco_suite_t *suite);
-static void timing_data_time_problem(timing_data_t *timing_data, coco_problem_t *problem);
-static void timing_data_finalize(timing_data_t *timing_data);
-
-/**
- * The main method initializes the random number generator and calls the example experiment on the
- * bi-objective suite.
- */
-int main(void) {
-
-  coco_random_state_t *random_generator = coco_random_new(RANDOM_SEED);
-
-  /* Change the log level to "warning" to get less output */
-  coco_set_log_level("info");
-
-  printf("Running the example experiment... (might take time, be patient)\n");
-  fflush(stdout);
-
-  /** 
-   * Start the actual experiments on a test suite and use a matching logger, for
-   * example one of the following: 
-   *   bbob                 24 unconstrained noiseless single-objective functions
-   *   bbob-biobj           55 unconstrained noiseless bi-objective functions
-   *   bbob-biobj-ext       92 unconstrained noiseless bi-objective functions
-   *   [bbob-constrained*   48 constrained noiseless single-objective functions]
-   *   [bbob-largescale*    24 unconstrained noiseless single-objective functions in large dimension]
-   *   [bbob-mixint*        24 mixed-integer single-objective functions]
-   *
-   * Suites with a star are partly implemented but not yet fully supported.
-   *
-   * Adapt to your need. Note that the experiment is run according
-   * to the settings, defined in example_experiment(...) below.
-   */
-  example_experiment("bbob-mixint-1", "bbob", random_generator);
-  example_experiment("bbob-mixint-2", "bbob", random_generator);
-
-  printf("Done!\n");
-  fflush(stdout);
-
-  coco_random_free(random_generator);
-
-  return 0;
-}
-
-/**
- * A simple example of benchmarking random search on a given suite with default instances
- * that can serve also as a timing experiment.
- *
- * @param suite_name Name of the suite (e.g. "bbob" or "bbob-biobj").
- * @param observer_name Name of the observer matching with the chosen suite (e.g. "bbob-biobj" 
- * when using the "bbob-biobj-ext" suite).
- * @param random_generator The random number generator.
- */
-void example_experiment(const char *suite_name,
-                        const char *observer_name,
-                        coco_random_state_t *random_generator) {
-
-  size_t run;
-  coco_suite_t *suite;
-  coco_observer_t *observer;
-  timing_data_t *timing_data;
-
-  /* Set some options for the observer. See documentation for other options. */
-  char *observer_options =
-      coco_strdupf("result_folder: RS_on_%s "
-                   "algorithm_name: RS "
-                   "algorithm_info: \"A simple random search algorithm\"", suite_name);
-
-  /* Initialize the suite and observer.
-   *
-   * For more details on how to change the default options, see
-   * http://numbbo.github.io/coco-doc/C/#suite-parameters and
-   * http://numbbo.github.io/coco-doc/C/#observer-parameters. */
-  suite = coco_suite(suite_name, "", "");
-  observer = coco_observer(observer_name, observer_options);
-  coco_free_memory(observer_options);
-
-  /* Initialize timing */
-  timing_data = timing_data_initialize(suite);
-
-  /* Iterate over all problems in the suite */
-  while ((PROBLEM = coco_suite_get_next_problem(suite, observer)) != NULL) {
-    
-    size_t dimension = coco_problem_get_dimension(PROBLEM);
-
-    /* Run the algorithm at least once */
-    for (run = 1; run <= 1 + INDEPENDENT_RESTARTS; run++) {
-
-      long evaluations_done = (long) (coco_problem_get_evaluations(PROBLEM) + 
-            coco_problem_get_evaluations_constraints(PROBLEM));
-      long evaluations_remaining = (long) (dimension * BUDGET_MULTIPLIER) - evaluations_done;
-
-      /* Break the loop if the target was hit or there are no more remaining evaluations */
-      if ((coco_problem_final_target_hit(PROBLEM) && 
-           coco_problem_get_number_of_constraints(PROBLEM) == 0)
-           || (evaluations_remaining <= 0))
-        break;
-
-      /* Call the optimization algorithm for the remaining number of evaluations */
-      my_random_search(evaluate_function,
-                       evaluate_constraint,
-                       dimension,
-                       coco_problem_get_number_of_objectives(PROBLEM),
-                       coco_problem_get_number_of_constraints(PROBLEM),
-                       coco_problem_get_smallest_values_of_interest(PROBLEM),
-                       coco_problem_get_largest_values_of_interest(PROBLEM),
-                       coco_problem_get_number_of_integer_variables(PROBLEM),
-                       (size_t) evaluations_remaining,
-                       random_generator);
-      
-      /* Break the loop if the algorithm performed no evaluations or an unexpected thing happened */
-      if (coco_problem_get_evaluations(PROBLEM) == evaluations_done) {
-        printf("WARNING: Budget has not been exhausted (%lu/%lu evaluations done)!\n",
-        		(unsigned long) evaluations_done, (unsigned long) dimension * BUDGET_MULTIPLIER);
-        break;
-      }
-      else if (coco_problem_get_evaluations(PROBLEM) < evaluations_done)
-        coco_error("Something unexpected happened - function evaluations were decreased!");
-    }
-
-    /* Keep track of time */
-    timing_data_time_problem(timing_data, PROBLEM);
-  }
-
-  /* Output and finalize the timing data */
-  timing_data_finalize(timing_data);
-
-  coco_observer_free(observer);
-  coco_suite_free(suite);
-
-}
-
-/**
- * A random search algorithm that can be used for single- as well as multi-objective optimization.
- *
- * @param evaluate_func The function used to evaluate the objective function.
- * @param evaluate_cons The function used to evaluate the constraints.
- * @param dimension The number of variables.
- * @param number_of_objectives The number of objectives.
- * @param number_of_constraints The number of constraints.
- * @param lower_bounds The lower bounds of the region of interested (a vector containing dimension values).
- * @param upper_bounds The upper bounds of the region of interested (a vector containing dimension values).
- * @param number_of_integer_variables The number of integer variables (if > 0, all integer variables come
- * before any continuous ones).
- * @param max_budget The maximal number of evaluations.
- * @param random_generator Pointer to a random number generator able to produce uniformly and normally
- * distributed random numbers.
- */
-void my_random_search(evaluate_function_t evaluate_func,
-                      evaluate_function_t evaluate_cons,
-                      const size_t dimension,
-                      const size_t number_of_objectives,
-                      const size_t number_of_constraints,
-                      const double *lower_bounds,
-                      const double *upper_bounds,
-                      const size_t number_of_integer_variables,
-                      const size_t max_budget,
-                      coco_random_state_t *random_generator) {
-
-  double *x = coco_allocate_vector(dimension);
-  double *functions_values = coco_allocate_vector(number_of_objectives);
-  double *constraints_values = NULL;
-  double range;
-  size_t i, j;
-  
-  if (number_of_constraints > 0 )
-    constraints_values = coco_allocate_vector(number_of_constraints);
-
-  coco_problem_get_initial_solution(PROBLEM, x);
-  evaluate_func(x, functions_values);
-
-  for (i = 1; i < max_budget; ++i) {
-
-    /* Construct x as a random point between the lower and upper bounds */
-    for (j = 0; j < dimension; ++j) {
-      range = upper_bounds[j] - lower_bounds[j];
-      x[j] = lower_bounds[j] + coco_random_uniform(random_generator) * range;
-      /* Round the variable if integer */
-      if (j < number_of_integer_variables)
-        x[j] = floor(x[j] + 0.5);
-    }
-    
-    /* Evaluate COCO's constraints function if problem is constrained */
-    if (number_of_constraints > 0 )
-      evaluate_cons(x, constraints_values);
-
-    /* Call COCO's evaluate function where all the logging is performed */
-    evaluate_func(x, functions_values);
-
-  }
-
-  coco_free_memory(x);
-  coco_free_memory(functions_values);
-  if (number_of_constraints > 0 )
-    coco_free_memory(constraints_values);
-}
-
-/**
- * A grid search optimizer that can be used for single- as well as multi-objective optimization.
- *
- * @param evaluate_func The evaluation function used to evaluate the solutions.
- * @param evaluate_cons The number of variables.
- * @param dimension The number of variables.
- * @param number_of_objectives The number of objectives.
- * @param number_of_constraints The number of constraints.
- * @param lower_bounds The lower bounds of the region of interested (a vector containing dimension values).
- * @param upper_bounds The upper bounds of the region of interested (a vector containing dimension values).
- * @param number_of_integer_variables The number of integer variables (if > 0, all integer variables come
- * before any continuous ones).
- * @param max_budget The maximal number of evaluations.
- *
- * If max_budget is not enough to cover even the smallest possible grid, only the first max_budget
- * nodes of the grid are evaluated.
- */
-void my_grid_search(evaluate_function_t evaluate_func,
-                    evaluate_function_t evaluate_cons,
-                    const size_t dimension,
-                    const size_t number_of_objectives,
-                    const size_t number_of_constraints,
-                    const double *lower_bounds,
-                    const double *upper_bounds,
-                    const size_t number_of_integer_variables,
-                    const size_t max_budget) {
-
-
-  double *x = coco_allocate_vector(dimension);
-  double *func_values = coco_allocate_vector(number_of_objectives);
-  double *cons_values = NULL;
-  long *nodes = (long *) coco_allocate_memory(sizeof(long) * dimension);
-  double *grid_step = coco_allocate_vector(dimension);
-  size_t i, j;
-  size_t evaluations = 0;
-  long *max_nodes = (long *) coco_allocate_memory(sizeof(long) * dimension);
-  long integer_nodes = 1;
-
-  /* Initialization */
-  for (j = 0; j < dimension; j++) {
-    nodes[j] = 0;
-    if (j < number_of_integer_variables) {
-      grid_step[j] = 1;
-      max_nodes[j] = (long) floor(upper_bounds[j] + 0.5);
-      assert(fabs(lower_bounds[j]) < 1e-6);
-      assert(max_nodes[j] > 0);
-      integer_nodes *= max_nodes[j];
-    }
-    else {
-      max_nodes[j] = (long) floor(pow((double) max_budget / (double) integer_nodes,
-          1 / (double) (dimension - number_of_integer_variables))) - 1;
-      /* Take care of the borderline case */
-      if (max_nodes[j] < 1)
-        max_nodes[j] = 1;
-      grid_step[j] = (upper_bounds[j] - lower_bounds[j]) / (double) max_nodes[j];
-    }
-  }
-
-  if (number_of_constraints > 0 )
-    cons_values = coco_allocate_vector(number_of_constraints);
-
-  while (evaluations < max_budget) {
-
-    /* Stop if there are no more nodes */
-    if ((number_of_integer_variables == dimension) && (evaluations >= integer_nodes))
-      break;
-
-    /* Construct x and evaluate it */
-    for (j = 0; j < dimension; j++) {
-      x[j] = lower_bounds[j] + grid_step[j] * (double) nodes[j];
-    }
-
-    /* Evaluate COCO's constraints function if problem is constrained */
-    if (number_of_constraints > 0 )
-      evaluate_cons(x, cons_values);
-
-    /* Call COCO's evaluate function where all the logging is performed */
-    evaluate_func(x, func_values);
-    evaluations++;
-
-    /* Inside the grid, move to the next node */
-    if (nodes[0] < max_nodes[0]) {
-      nodes[0]++;
-    }
-
-    /* At an outside node of the grid, move to the next level */
-    else if (max_nodes[0] > 0) {
-      for (j = 1; j < dimension; j++) {
-        if (nodes[j] < max_nodes[j]) {
-          nodes[j]++;
-          for (i = 0; i < j; i++)
-            nodes[i] = 0;
-          break;
-        }
-      }
-
-      /* At the end of the grid, exit */
-      if ((j == dimension) && (nodes[j - 1] == max_nodes[j - 1]))
-        break;
-    }
-  }
-
-  coco_free_memory(x);
-  coco_free_memory(func_values);
-  if (number_of_constraints > 0 )
-    coco_free_memory(cons_values);
-  coco_free_memory(nodes);
-  coco_free_memory(grid_step);
-  coco_free_memory(max_nodes);
-}
-
-/**
- * Allocates memory for the timing_data_t object and initializes it.
- */
-static timing_data_t *timing_data_initialize(coco_suite_t *suite) {
-
-	timing_data_t *timing_data = (timing_data_t *) coco_allocate_memory(sizeof(*timing_data));
-	size_t function_idx, dimension_idx, instance_idx, i;
-
-	/* Find out the number of all dimensions */
-	coco_suite_decode_problem_index(suite, coco_suite_get_number_of_problems(suite) - 1, &function_idx,
-			&dimension_idx, &instance_idx);
-	timing_data->number_of_dimensions = dimension_idx + 1;
-	timing_data->current_idx = 0;
-	timing_data->output = (char **) coco_allocate_memory(timing_data->number_of_dimensions * sizeof(char *));
-	for (i = 0; i < timing_data->number_of_dimensions; i++) {
-		timing_data->output[i] = NULL;
-	}
-	timing_data->previous_dimension = 0;
-	timing_data->cumulative_evaluations = 0;
-	time(&timing_data->start_time);
-	time(&timing_data->overall_start_time);
-
-	return timing_data;
-}
-
-/**
- * Keeps track of the total number of evaluations and elapsed time. Produces an output string when the
- * current problem is of a different dimension than the previous one or when NULL.
- */
-static void timing_data_time_problem(timing_data_t *timing_data, coco_problem_t *problem) {
-
-	double elapsed_seconds = 0;
-
-	if ((problem == NULL) || (timing_data->previous_dimension != coco_problem_get_dimension(problem))) {
-
-		/* Output existing timing information */
-		if (timing_data->cumulative_evaluations > 0) {
-			time_t now;
-			time(&now);
-			elapsed_seconds = difftime(now, timing_data->start_time) / (double) timing_data->cumulative_evaluations;
-			timing_data->output[timing_data->current_idx++] = coco_strdupf("d=%lu done in %.2e seconds/evaluation\n",
-					timing_data->previous_dimension, elapsed_seconds);
-		}
-
-		if (problem != NULL) {
-			/* Re-initialize the timing_data */
-			timing_data->previous_dimension = coco_problem_get_dimension(problem);
-			timing_data->cumulative_evaluations = coco_problem_get_evaluations(problem);
-			time(&timing_data->start_time);
-		}
-
-	} else {
-		timing_data->cumulative_evaluations += coco_problem_get_evaluations(problem);
-	}
-}
-
-/**
- * Outputs and finalizes the given timing data.
- */
-static void timing_data_finalize(timing_data_t *timing_data) {
-
-	/* Record the last problem */
-	timing_data_time_problem(timing_data, NULL);
-
-  if (timing_data) {
-  	size_t i;
-  	double elapsed_seconds;
-		time_t now;
-		int hours, minutes, seconds;
-
-		time(&now);
-		elapsed_seconds = difftime(now, timing_data->overall_start_time);
-
-  	printf("\n");
-  	for (i = 0; i < timing_data->number_of_dimensions; i++) {
-    	if (timing_data->output[i]) {
-				printf("%s", timing_data->output[i]);
-				coco_free_memory(timing_data->output[i]);
-    	}
-    }
-  	hours = (int) elapsed_seconds / 3600;
-  	minutes = ((int) elapsed_seconds % 3600) / 60;
-  	seconds = (int)elapsed_seconds - (hours * 3600) - (minutes * 60);
-  	printf("Total elapsed time: %dh%02dm%02ds\n", hours, minutes, seconds);
-
-    coco_free_memory(timing_data->output);
-    coco_free_memory(timing_data);
-  }
-}
->>>>>>> fe844114
+}