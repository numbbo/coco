/*
 * An example of benchmarking random search on three COCO suites. A grid search optimizer is also
 * implemented and can be used instead of random search.
 */
#include <stdlib.h>
#include <stdio.h>
#include <string.h>

#include "coco.h"

/*
 * The max budget for optimization algorithms should be set to dim * BUDGET
 */
static const size_t BUDGET = 10;

/**
 * A random search algorithm that can be used for single- as well as multi-objective optimization.
 */
void my_random_search(coco_problem_t *problem) {
  
  coco_random_state_t *rng = coco_random_new(0xdeadbeef);
  const double *lbounds = coco_problem_get_smallest_values_of_interest(problem);
  const double *ubounds = coco_problem_get_largest_values_of_interest(problem);
  size_t dimension = coco_problem_get_dimension(problem);
  size_t number_of_objectives = coco_problem_get_number_of_objectives(problem);
  double *x = coco_allocate_vector(dimension);
  double *y = coco_allocate_vector(number_of_objectives);
  double range;
  size_t i, j;
<<<<<<< HEAD
  
  long max_budget = dimension * BUDGET;
  
  for (i = 0; i < max_budget; ++i) {
    
=======

  long max_budget = dimension * BUDGET;

  for (i = 0; i < max_budget; ++i) {

>>>>>>> 119359eb
    /* Construct x as a random point between the lower and upper bounds */
    for (j = 0; j < dimension; ++j) {
      range = ubounds[j] - lbounds[j];
      x[j] = lbounds[j] + coco_random_uniform(rng) * range;
    }
    
    /* Call COCO's evaluate function where all the logging is performed */
    coco_evaluate_function(problem, x, y);
    
  }
  
  coco_random_free(rng);
  coco_free_memory(x);
  coco_free_memory(y);
}

/**
 * A grid search optimizer that can be used for single- as well as multi-objective optimization.
 * If MAX_BUDGET is not enough to cover even the smallest possible grid, only the first MAX_BUDGET
 * nodes of the grid are evaluated.
 */
void my_grid_search(coco_problem_t *problem) {
  
  const double *lbounds = coco_problem_get_smallest_values_of_interest(problem);
  const double *ubounds = coco_problem_get_largest_values_of_interest(problem);
  size_t dimension = coco_problem_get_dimension(problem);
  size_t number_of_objectives = coco_problem_get_number_of_objectives(problem);
  double *x = coco_allocate_vector(dimension);
  double *y = coco_allocate_vector(number_of_objectives);
  long *nodes = coco_allocate_memory(sizeof(long) * dimension);
  double *grid_step = coco_allocate_vector(dimension);
  size_t i, j;
  size_t evaluations = 0;
<<<<<<< HEAD
  
  long max_budget = dimension * BUDGET;
  
  long max_nodes = (long) floor(pow((double) max_budget, 1.0 / (double) dimension)) - 1;
  
=======

  long max_budget = dimension * BUDGET;

  long max_nodes = (long) floor(pow((double) max_budget, 1.0 / (double) dimension)) - 1;

>>>>>>> 119359eb
  /* Take care of the borderline case */
  if (max_nodes < 1) max_nodes = 1;
  
  /* Initialization */
  for (j = 0; j < dimension; j++) {
    nodes[j] = 0;
    grid_step[j] = (ubounds[j] - lbounds[j]) / (double) max_nodes;
  }
<<<<<<< HEAD
  
  while (evaluations < max_budget) {
    
=======

  while (evaluations < max_budget) {

>>>>>>> 119359eb
    /* Construct x and evaluate it */
    for (j = 0; j < dimension; j++) {
      x[j] = lbounds[j] + grid_step[j] * (double) nodes[j];
    }
    
    /* Call COCO's evaluate function where all the logging is performed */
    coco_evaluate_function(problem, x, y);
    evaluations++;
    
    /* Inside the grid, move to the next node */
    if (nodes[0] < max_nodes) {
      nodes[0]++;
    }
    
    /* At an outside node of the grid, move to the next level */
    else if (max_nodes > 0) {
      for (j = 1; j < dimension; j++) {
        if (nodes[j] < max_nodes) {
          nodes[j]++;
          for (i = 0; i < j; i++)
            nodes[i] = 0;
          break;
        }
      }
      
      /* At the end of the grid, exit */
      if ((j == dimension) && (nodes[j - 1] == max_nodes))
        break;
    }
  }
  
  coco_free_memory(x);
  coco_free_memory(y);
  coco_free_memory(nodes);
  coco_free_memory(grid_step);
}

/**
 * A simple example of benchmarking an optimization algorithm on the bbob suite with instances from 2009.
 */
void example_bbob(void) {
<<<<<<< HEAD
  
=======

>>>>>>> 119359eb
  /* Some options of the bbob observer. See documentation for other options. */
  const char *observer_options = "result_folder: RS_on_bbob \
  algorithm_name: RS \
  algorithm_info: \"A simple random search algorithm\"";
  
  coco_suite_t *suite;
  coco_observer_t *observer;
  coco_problem_t *problem;
  
  suite = coco_suite("bbob", "year: 2009", "dimensions: 20 instance_idx: 1");
  observer = coco_observer("bbob", observer_options);
  
  while ((problem = coco_suite_get_next_problem(suite, observer)) != NULL) {
    my_random_search(problem);
  }
  
  coco_observer_free(observer);
  coco_suite_free(suite);
  
}

/**
 * A simple example of benchmarking an optimization algorithm on the biobjective suite.
 */
void example_biobj(void) {
<<<<<<< HEAD
  
  /* Some options of the biobjective observer. See documentation for other options. */
  const char *observer_options = "result_folder: RS_on_bbob-biobj \
  algorithm_name: RS \
  algorithm_info: \"A simple random search algorithm\" \
  compute_indicators: 1 \
  log_nondominated: all";
  
  coco_suite_t *suite;
  coco_observer_t *observer;
  coco_problem_t *problem;
  
=======

  /* Some options of the biobjective observer. See documentation for other options. */
  const char *observer_options = "result_folder: RS_on_bbob-biobj \
                                  algorithm_name: RS \
                                  algorithm_info: \"A simple random search algorithm\" \
                                  compute_indicators: 1 \
                                  log_nondominated: all";

  coco_suite_t *suite;
  coco_observer_t *observer;
  coco_problem_t *problem;

>>>>>>> 119359eb
  suite = coco_suite("bbob-biobj", NULL, "dimensions: 2,3,5,10,20 instance_idx: 1-10");
  observer = coco_observer("bbob-biobj", observer_options);
  
  while ((problem = coco_suite_get_next_problem(suite, observer)) != NULL) {
    my_random_search(problem);
  }
  
  coco_observer_free(observer);
  coco_suite_free(suite);
  
}

/**
 * A simple example of benchmarking an optimization algorithm on the toy suite.
 */
void example_toy(void) {
<<<<<<< HEAD
  
=======

>>>>>>> 119359eb
  /* Some options of the toy observer. See documentation for other options. */
  const char *observer_options = "result_folder: RS_on_toy \
  algorithm_name: RS \
  algorithm_info: \"A simple random search algorithm\"";
  
  coco_suite_t *suite;
  coco_observer_t *observer;
  coco_problem_t *problem;
  
  suite = coco_suite("toy", NULL, NULL);
  observer = coco_observer("toy", observer_options);
  
  while ((problem = coco_suite_get_next_problem(suite, observer)) != NULL) {
    my_random_search(problem);
  }
  
  coco_observer_free(observer);
  coco_suite_free(suite);
  
}

/**
 * The main method calls all three
 */
int main(void) {
  
  printf("Running the experiments... (it takes time, be patient)\n");
  fflush(stdout);
  
  example_bbob();
<<<<<<< HEAD
  
  printf("First example on bbob suite done!\n");
  /*
=======

  printf("First example on bbob suite done!\n");
>>>>>>> 119359eb
  fflush(stdout);
  
  example_biobj();
<<<<<<< HEAD
  
=======

>>>>>>> 119359eb
  printf("Second example bbob-biobj suite done!\n");
  fflush(stdout);
  
  example_toy();
<<<<<<< HEAD
  
=======

>>>>>>> 119359eb
  printf("Third example on toy suite done!\n");
  fflush(stdout);
  */
  return 0;
}


<|MERGE_RESOLUTION|>--- conflicted
+++ resolved
@@ -1,286 +1,223 @@
-/*
- * An example of benchmarking random search on three COCO suites. A grid search optimizer is also
- * implemented and can be used instead of random search.
- */
-#include <stdlib.h>
-#include <stdio.h>
-#include <string.h>
-
-#include "coco.h"
-
-/*
- * The max budget for optimization algorithms should be set to dim * BUDGET
- */
-static const size_t BUDGET = 10;
-
-/**
- * A random search algorithm that can be used for single- as well as multi-objective optimization.
- */
-void my_random_search(coco_problem_t *problem) {
-  
-  coco_random_state_t *rng = coco_random_new(0xdeadbeef);
-  const double *lbounds = coco_problem_get_smallest_values_of_interest(problem);
-  const double *ubounds = coco_problem_get_largest_values_of_interest(problem);
-  size_t dimension = coco_problem_get_dimension(problem);
-  size_t number_of_objectives = coco_problem_get_number_of_objectives(problem);
-  double *x = coco_allocate_vector(dimension);
-  double *y = coco_allocate_vector(number_of_objectives);
-  double range;
-  size_t i, j;
-<<<<<<< HEAD
-  
-  long max_budget = dimension * BUDGET;
-  
-  for (i = 0; i < max_budget; ++i) {
-    
-=======
-
-  long max_budget = dimension * BUDGET;
-
-  for (i = 0; i < max_budget; ++i) {
-
->>>>>>> 119359eb
-    /* Construct x as a random point between the lower and upper bounds */
-    for (j = 0; j < dimension; ++j) {
-      range = ubounds[j] - lbounds[j];
-      x[j] = lbounds[j] + coco_random_uniform(rng) * range;
-    }
-    
-    /* Call COCO's evaluate function where all the logging is performed */
-    coco_evaluate_function(problem, x, y);
-    
-  }
-  
-  coco_random_free(rng);
-  coco_free_memory(x);
-  coco_free_memory(y);
-}
-
-/**
- * A grid search optimizer that can be used for single- as well as multi-objective optimization.
- * If MAX_BUDGET is not enough to cover even the smallest possible grid, only the first MAX_BUDGET
- * nodes of the grid are evaluated.
- */
-void my_grid_search(coco_problem_t *problem) {
-  
-  const double *lbounds = coco_problem_get_smallest_values_of_interest(problem);
-  const double *ubounds = coco_problem_get_largest_values_of_interest(problem);
-  size_t dimension = coco_problem_get_dimension(problem);
-  size_t number_of_objectives = coco_problem_get_number_of_objectives(problem);
-  double *x = coco_allocate_vector(dimension);
-  double *y = coco_allocate_vector(number_of_objectives);
-  long *nodes = coco_allocate_memory(sizeof(long) * dimension);
-  double *grid_step = coco_allocate_vector(dimension);
-  size_t i, j;
-  size_t evaluations = 0;
-<<<<<<< HEAD
-  
-  long max_budget = dimension * BUDGET;
-  
-  long max_nodes = (long) floor(pow((double) max_budget, 1.0 / (double) dimension)) - 1;
-  
-=======
-
-  long max_budget = dimension * BUDGET;
-
-  long max_nodes = (long) floor(pow((double) max_budget, 1.0 / (double) dimension)) - 1;
-
->>>>>>> 119359eb
-  /* Take care of the borderline case */
-  if (max_nodes < 1) max_nodes = 1;
-  
-  /* Initialization */
-  for (j = 0; j < dimension; j++) {
-    nodes[j] = 0;
-    grid_step[j] = (ubounds[j] - lbounds[j]) / (double) max_nodes;
-  }
-<<<<<<< HEAD
-  
-  while (evaluations < max_budget) {
-    
-=======
-
-  while (evaluations < max_budget) {
-
->>>>>>> 119359eb
-    /* Construct x and evaluate it */
-    for (j = 0; j < dimension; j++) {
-      x[j] = lbounds[j] + grid_step[j] * (double) nodes[j];
-    }
-    
-    /* Call COCO's evaluate function where all the logging is performed */
-    coco_evaluate_function(problem, x, y);
-    evaluations++;
-    
-    /* Inside the grid, move to the next node */
-    if (nodes[0] < max_nodes) {
-      nodes[0]++;
-    }
-    
-    /* At an outside node of the grid, move to the next level */
-    else if (max_nodes > 0) {
-      for (j = 1; j < dimension; j++) {
-        if (nodes[j] < max_nodes) {
-          nodes[j]++;
-          for (i = 0; i < j; i++)
-            nodes[i] = 0;
-          break;
-        }
-      }
-      
-      /* At the end of the grid, exit */
-      if ((j == dimension) && (nodes[j - 1] == max_nodes))
-        break;
-    }
-  }
-  
-  coco_free_memory(x);
-  coco_free_memory(y);
-  coco_free_memory(nodes);
-  coco_free_memory(grid_step);
-}
-
-/**
- * A simple example of benchmarking an optimization algorithm on the bbob suite with instances from 2009.
- */
-void example_bbob(void) {
-<<<<<<< HEAD
-  
-=======
-
->>>>>>> 119359eb
-  /* Some options of the bbob observer. See documentation for other options. */
-  const char *observer_options = "result_folder: RS_on_bbob \
-  algorithm_name: RS \
-  algorithm_info: \"A simple random search algorithm\"";
-  
-  coco_suite_t *suite;
-  coco_observer_t *observer;
-  coco_problem_t *problem;
-  
-  suite = coco_suite("bbob", "year: 2009", "dimensions: 20 instance_idx: 1");
-  observer = coco_observer("bbob", observer_options);
-  
-  while ((problem = coco_suite_get_next_problem(suite, observer)) != NULL) {
-    my_random_search(problem);
-  }
-  
-  coco_observer_free(observer);
-  coco_suite_free(suite);
-  
-}
-
-/**
- * A simple example of benchmarking an optimization algorithm on the biobjective suite.
- */
-void example_biobj(void) {
-<<<<<<< HEAD
-  
-  /* Some options of the biobjective observer. See documentation for other options. */
-  const char *observer_options = "result_folder: RS_on_bbob-biobj \
-  algorithm_name: RS \
-  algorithm_info: \"A simple random search algorithm\" \
-  compute_indicators: 1 \
-  log_nondominated: all";
-  
-  coco_suite_t *suite;
-  coco_observer_t *observer;
-  coco_problem_t *problem;
-  
-=======
-
-  /* Some options of the biobjective observer. See documentation for other options. */
-  const char *observer_options = "result_folder: RS_on_bbob-biobj \
-                                  algorithm_name: RS \
-                                  algorithm_info: \"A simple random search algorithm\" \
-                                  compute_indicators: 1 \
-                                  log_nondominated: all";
-
-  coco_suite_t *suite;
-  coco_observer_t *observer;
-  coco_problem_t *problem;
-
->>>>>>> 119359eb
-  suite = coco_suite("bbob-biobj", NULL, "dimensions: 2,3,5,10,20 instance_idx: 1-10");
-  observer = coco_observer("bbob-biobj", observer_options);
-  
-  while ((problem = coco_suite_get_next_problem(suite, observer)) != NULL) {
-    my_random_search(problem);
-  }
-  
-  coco_observer_free(observer);
-  coco_suite_free(suite);
-  
-}
-
-/**
- * A simple example of benchmarking an optimization algorithm on the toy suite.
- */
-void example_toy(void) {
-<<<<<<< HEAD
-  
-=======
-
->>>>>>> 119359eb
-  /* Some options of the toy observer. See documentation for other options. */
-  const char *observer_options = "result_folder: RS_on_toy \
-  algorithm_name: RS \
-  algorithm_info: \"A simple random search algorithm\"";
-  
-  coco_suite_t *suite;
-  coco_observer_t *observer;
-  coco_problem_t *problem;
-  
-  suite = coco_suite("toy", NULL, NULL);
-  observer = coco_observer("toy", observer_options);
-  
-  while ((problem = coco_suite_get_next_problem(suite, observer)) != NULL) {
-    my_random_search(problem);
-  }
-  
-  coco_observer_free(observer);
-  coco_suite_free(suite);
-  
-}
-
-/**
- * The main method calls all three
- */
-int main(void) {
-  
-  printf("Running the experiments... (it takes time, be patient)\n");
-  fflush(stdout);
-  
-  example_bbob();
-<<<<<<< HEAD
-  
-  printf("First example on bbob suite done!\n");
-  /*
-=======
-
-  printf("First example on bbob suite done!\n");
->>>>>>> 119359eb
-  fflush(stdout);
-  
-  example_biobj();
-<<<<<<< HEAD
-  
-=======
-
->>>>>>> 119359eb
-  printf("Second example bbob-biobj suite done!\n");
-  fflush(stdout);
-  
-  example_toy();
-<<<<<<< HEAD
-  
-=======
-
->>>>>>> 119359eb
-  printf("Third example on toy suite done!\n");
-  fflush(stdout);
-  */
-  return 0;
-}
-
-
+/*
+ * An example of benchmarking random search on three COCO suites. A grid search optimizer is also
+ * implemented and can be used instead of random search.
+ */
+#include <stdlib.h>
+#include <stdio.h>
+#include <string.h>
+
+#include "coco.h"
+
+/*
+ * The max budget for optimization algorithms should be set to dim * BUDGET
+ */
+static const size_t BUDGET = 10;
+
+/**
+ * A random search algorithm that can be used for single- as well as multi-objective optimization.
+ */
+void my_random_search(coco_problem_t *problem) {
+  
+  coco_random_state_t *rng = coco_random_new(0xdeadbeef);
+  const double *lbounds = coco_problem_get_smallest_values_of_interest(problem);
+  const double *ubounds = coco_problem_get_largest_values_of_interest(problem);
+  size_t dimension = coco_problem_get_dimension(problem);
+  size_t number_of_objectives = coco_problem_get_number_of_objectives(problem);
+  double *x = coco_allocate_vector(dimension);
+  double *y = coco_allocate_vector(number_of_objectives);
+  double range;
+  size_t i, j;
+
+  long max_budget = dimension * BUDGET;
+
+  for (i = 0; i < max_budget; ++i) {
+    /* Construct x as a random point between the lower and upper bounds */
+    for (j = 0; j < dimension; ++j) {
+      range = ubounds[j] - lbounds[j];
+      x[j] = lbounds[j] + coco_random_uniform(rng) * range;
+    }
+    
+    /* Call COCO's evaluate function where all the logging is performed */
+    coco_evaluate_function(problem, x, y);
+    
+  }
+  
+  coco_random_free(rng);
+  coco_free_memory(x);
+  coco_free_memory(y);
+}
+
+/**
+ * A grid search optimizer that can be used for single- as well as multi-objective optimization.
+ * If MAX_BUDGET is not enough to cover even the smallest possible grid, only the first MAX_BUDGET
+ * nodes of the grid are evaluated.
+ */
+void my_grid_search(coco_problem_t *problem) {
+  
+  const double *lbounds = coco_problem_get_smallest_values_of_interest(problem);
+  const double *ubounds = coco_problem_get_largest_values_of_interest(problem);
+  size_t dimension = coco_problem_get_dimension(problem);
+  size_t number_of_objectives = coco_problem_get_number_of_objectives(problem);
+  double *x = coco_allocate_vector(dimension);
+  double *y = coco_allocate_vector(number_of_objectives);
+  long *nodes = coco_allocate_memory(sizeof(long) * dimension);
+  double *grid_step = coco_allocate_vector(dimension);
+  size_t i, j;
+  size_t evaluations = 0;
+
+  long max_budget = dimension * BUDGET;
+
+  long max_nodes = (long) floor(pow((double) max_budget, 1.0 / (double) dimension)) - 1;
+
+  /* Take care of the borderline case */
+  if (max_nodes < 1) max_nodes = 1;
+  
+  /* Initialization */
+  for (j = 0; j < dimension; j++) {
+    nodes[j] = 0;
+    grid_step[j] = (ubounds[j] - lbounds[j]) / (double) max_nodes;
+  }
+
+  while (evaluations < max_budget) {
+    /* Construct x and evaluate it */
+    for (j = 0; j < dimension; j++) {
+      x[j] = lbounds[j] + grid_step[j] * (double) nodes[j];
+    }
+    
+    /* Call COCO's evaluate function where all the logging is performed */
+    coco_evaluate_function(problem, x, y);
+    evaluations++;
+    
+    /* Inside the grid, move to the next node */
+    if (nodes[0] < max_nodes) {
+      nodes[0]++;
+    }
+    
+    /* At an outside node of the grid, move to the next level */
+    else if (max_nodes > 0) {
+      for (j = 1; j < dimension; j++) {
+        if (nodes[j] < max_nodes) {
+          nodes[j]++;
+          for (i = 0; i < j; i++)
+            nodes[i] = 0;
+          break;
+        }
+      }
+      
+      /* At the end of the grid, exit */
+      if ((j == dimension) && (nodes[j - 1] == max_nodes))
+        break;
+    }
+  }
+  
+  coco_free_memory(x);
+  coco_free_memory(y);
+  coco_free_memory(nodes);
+  coco_free_memory(grid_step);
+}
+
+/**
+ * A simple example of benchmarking an optimization algorithm on the bbob suite with instances from 2009.
+ */
+void example_bbob(void) {
+  /* Some options of the bbob observer. See documentation for other options. */
+  const char *observer_options = "result_folder: RS_on_bbob \
+  algorithm_name: RS \
+  algorithm_info: \"A simple random search algorithm\"";
+  
+  coco_suite_t *suite;
+  coco_observer_t *observer;
+  coco_problem_t *problem;
+  
+  suite = coco_suite("bbob", "year: 2009", "dimensions: 20 instance_idx: 1");
+  observer = coco_observer("bbob", observer_options);
+  
+  while ((problem = coco_suite_get_next_problem(suite, observer)) != NULL) {
+    my_random_search(problem);
+  }
+  
+  coco_observer_free(observer);
+  coco_suite_free(suite);
+  
+}
+
+/**
+ * A simple example of benchmarking an optimization algorithm on the biobjective suite.
+ */
+void example_biobj(void) {
+  /* Some options of the biobjective observer. See documentation for other options. */
+  const char *observer_options = "result_folder: RS_on_bbob-biobj \
+                                  algorithm_name: RS \
+                                  algorithm_info: \"A simple random search algorithm\" \
+                                  compute_indicators: 1 \
+                                  log_nondominated: all";
+
+  coco_suite_t *suite;
+  coco_observer_t *observer;
+  coco_problem_t *problem;
+  suite = coco_suite("bbob-biobj", NULL, "dimensions: 2,3,5,10,20 instance_idx: 1-10");
+  observer = coco_observer("bbob-biobj", observer_options);
+  
+  while ((problem = coco_suite_get_next_problem(suite, observer)) != NULL) {
+    my_random_search(problem);
+  }
+  
+  coco_observer_free(observer);
+  coco_suite_free(suite);
+  
+}
+
+/**
+ * A simple example of benchmarking an optimization algorithm on the toy suite.
+ */
+void example_toy(void) {
+  /* Some options of the toy observer. See documentation for other options. */
+  const char *observer_options = "result_folder: RS_on_toy \
+  algorithm_name: RS \
+  algorithm_info: \"A simple random search algorithm\"";
+  
+  coco_suite_t *suite;
+  coco_observer_t *observer;
+  coco_problem_t *problem;
+  
+  suite = coco_suite("toy", NULL, NULL);
+  observer = coco_observer("toy", observer_options);
+  
+  while ((problem = coco_suite_get_next_problem(suite, observer)) != NULL) {
+    my_random_search(problem);
+  }
+  
+  coco_observer_free(observer);
+  coco_suite_free(suite);
+  
+}
+
+/**
+ * The main method calls all three
+ */
+int main(void) {
+  
+  printf("Running the experiments... (it takes time, be patient)\n");
+  fflush(stdout);
+  
+  example_bbob();
+  printf("First example on bbob suite done!\n");
+  /*
+  printf("First example on bbob suite done!\n");
+
+  fflush(stdout);
+  
+  example_biobj();
+
+  printf("Second example bbob-biobj suite done!\n");
+  fflush(stdout);
+  
+  example_toy();
+  
+  printf("Third example on toy suite done!\n");
+  fflush(stdout);
+  */
+  return 0;
+}
+
+