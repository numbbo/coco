# -*- mode: cython -*-
#cython: c_string_type=str, c_string_encoding=ascii
from __future__ import absolute_import, division, print_function, unicode_literals
import sys
import numpy as np
cimport numpy as np

from cocoex.exceptions import InvalidProblemException, NoSuchProblemException, NoSuchSuiteException

<<<<<<< HEAD
known_suite_names = ["bbob", "bbob-biobj", "bbob-biobj-ext", "bbob-constrained", "bbob-largescale"
, "bbob-mixint"]
# known_suite_names = ["bbob", "bbob-biobj", "bbob-biobj-ext"]
_known_suite_names = ["bbob", "bbob-biobj", "bbob-biobj-ext", "bbob-constrained", "bbob-largescale",
                      "bbob-mixint"]
=======
known_suite_names = ["bbob", "bbob-biobj", "bbob-biobj-ext", "bbob-largescale"]
# known_suite_names = ["bbob", "bbob-biobj", "bbob-biobj-ext", "bbob-constrained"]
_known_suite_names = ["bbob", "bbob-biobj", "bbob-biobj-ext", "bbob-constrained", "bbob-largescale"]
>>>>>>> 75619e6d

# _test_assignment = "seems to prevent an 'export' error (i.e. induce export) to make this module known under Linux and Windows (possibly because of the leading underscore of _interface)"
# __all__ = ['Observer', 'Problem', 'Suite']

# Must initialize numpy or risk segfaults
np.import_array()

cdef extern from "coco.h":
    ctypedef struct coco_problem_t:
        pass
    ctypedef struct coco_observer_t:
        pass
    ctypedef struct coco_suite_t:
        pass

    const char* coco_set_log_level(const char *level)

    coco_observer_t *coco_observer(const char *observer_name, const char *options)
    void coco_observer_free(coco_observer_t *self)
    coco_problem_t *coco_problem_add_observer(coco_problem_t *problem,
                                              coco_observer_t *observer)
    const char *coco_observer_get_result_folder(const coco_observer_t *observer)

    coco_suite_t *coco_suite(const char *suite_name, const char *suite_instance,
                             const char *suite_options)
    void coco_suite_free(coco_suite_t *suite)
    void coco_problem_free(coco_problem_t *problem)

    void coco_problem_get_initial_solution(coco_problem_t *problem, double *x)
    void coco_evaluate_function(coco_problem_t *problem, const double *x, double *y)
    void coco_evaluate_constraint(coco_problem_t *problem, const double *x, double *y)
    void coco_recommend_solution(coco_problem_t *problem, const double *x)

    int coco_logger_biobj_feed_solution(coco_problem_t *problem, const size_t evaluation, const double *y)
    coco_problem_t *coco_suite_get_problem_by_function_dimension_instance(coco_suite_t *suite, const size_t function,
                                                                          const size_t dimension, const size_t instance)

    coco_problem_t* coco_suite_get_next_problem(coco_suite_t*, coco_observer_t*)
    coco_problem_t* coco_suite_get_problem(coco_suite_t *, const size_t)

    size_t coco_problem_get_suite_dep_index(const coco_problem_t* problem)
    size_t coco_problem_get_dimension(const coco_problem_t *problem)
    size_t coco_problem_get_number_of_objectives(const coco_problem_t *problem)
    size_t coco_problem_get_number_of_constraints(const coco_problem_t *problem)
    size_t coco_problem_get_number_of_integer_variables(const coco_problem_t *problem)
    const char *coco_problem_get_id(const coco_problem_t *problem)
    const char *coco_problem_get_name(const coco_problem_t *problem)
    const double *coco_problem_get_smallest_values_of_interest(const coco_problem_t *problem)
    const double *coco_problem_get_largest_values_of_interest(const coco_problem_t *problem)
    const double *coco_problem_get_largest_fvalues_of_interest(const coco_problem_t *problem)
    # double coco_problem_get_final_target_fvalue1(const coco_problem_t *problem)
    size_t coco_problem_get_evaluations(const coco_problem_t *problem)
    size_t coco_problem_get_evaluations_constraints(const coco_problem_t *problem)
    double coco_problem_get_best_observed_fvalue1(const coco_problem_t *problem)
    int coco_problem_final_target_hit(const coco_problem_t *problem)
    void bbob_problem_best_parameter_print(const coco_problem_t *problem)

cdef bytes _bstring(s):
    if type(s) is bytes:
        return <bytes>s
    if isinstance(s, (str, unicode)):
        return s.encode('ascii')  # why not <bytes>s.encode('ascii') ?
    else:
        raise TypeError("expect a string, got %s" % str(type(s)))

cdef coco_observer_t* _current_observer

cdef class Suite:
    """see __init__.py"""
    cdef coco_suite_t* suite  # AKA _self
    cdef coco_problem_t* _current_problem
    cdef bytes _name  # used in @property name
    cdef bytes _instance
    cdef bytes _options
    cdef current_problem_  # name _current_problem is taken
    cdef _current_index
    cdef _ids
    cdef _indices
    cdef _names
    cdef _dimensions
    cdef _number_of_objectives
    cdef initialized

    def __cinit__(self, suite_name, suite_instance, suite_options):
        cdef np.npy_intp shape[1]  # probably completely useless
        self._name = _bstring(suite_name)
        self._instance = _bstring(suite_instance if suite_instance is not None else "")
        self._options = _bstring(suite_options if suite_options is not None else "")
        self._current_problem = NULL
        self.current_problem_ = None
        self._current_index = None
        self.initialized = False
        self._initialize()
        assert self.initialized
    cdef _initialize(self):
        """sweeps through `suite` to collect indices and id's to operate by
        direct access in the remainder"""
        cdef np.npy_intp shape[1]  # probably completely useless
        cdef coco_suite_t* suite
        cdef coco_problem_t* p
        cdef bytes _old_level

        if self.initialized:
            self.reset()
        self._ids = []
        self._indices = []
        self._names = []
        self._dimensions = []
        self._number_of_objectives = []
        if self._name not in [_bstring(name) for name in known_suite_names]:
            raise NoSuchSuiteException("""
Unkown benchmark suite name %s.
Known suite names are %s.
If %s was not a typo, you can add the desired name to `known_suite_names`::

        >> import cocoex as ex
        >> ex.known_suite_names.append(b"my_name")  # must be a byte string
        >> suite = ex.Suite("my_name", "", "")
        COCO FATAL ERROR: coco_suite(): unknow problem suite

This will crash Python, if the suite "my_name" does in fact not exist. You might
also report back a missing name to https://github.com/numbbo/coco/issues
""" % (self._name, str(known_suite_names), self._name))
        try:
            suite = coco_suite(self._name, self._instance, self._options)
        except:
            raise NoSuchSuiteException("No suite with name '%s' found" % self._name)
        if suite == NULL:
            raise NoSuchSuiteException("No suite with name '%s' found" % self._name)
        while True:
            old_level = log_level('warning')
            p = coco_suite_get_next_problem(suite, NULL)
            log_level(old_level)
            if not p:
                break
            self._indices.append(coco_problem_get_suite_dep_index(p))
            self._ids.append(coco_problem_get_id(p))
            self._names.append(coco_problem_get_name(p))
            self._dimensions.append(coco_problem_get_dimension(p))
            self._number_of_objectives.append(coco_problem_get_number_of_objectives(p))
        coco_suite_free(suite)
        self.suite = coco_suite(self._name, self._instance, self._options)
        self.initialized = True
        return self
    def reset(self):
        """reset to original state, affecting `next_problem()`,
        `current_problem`, `current_index`"""
        self._current_index = None
        if self.current_problem_:
            self.current_problem_.free()
        self.current_problem_ = None
        self._current_problem = NULL
    def next_problem(self, observer=None):
        """`next_problem(observer=None)` returns the "next" problem in the
        `Suite`, on the first call or after `reset()` the first problem.

        `next_problem` serves to sweep through the `Suite` smoothly.
        """
        cdef size_t index
        global _current_observer
        if not self.initialized:
            raise ValueError("Suite has been finalized/free'ed")
        if self.current_problem_:
            self.current_problem_.free()
        if self._current_index is None:
            self._current_index = -1
        self._current_index += 1
        if self._current_index >= len(self):
            self._current_problem = NULL
            self.current_problem_ = None
            # self._current_index = -1  # or use reset?
        else:
            index = self.indices[self._current_index]  # "conversion" to size_t
            self._current_problem = coco_suite_get_problem(
                                        self.suite, index)
            self.current_problem_ = Problem_init(self._current_problem,
                                                True, self._name)
            self.current_problem_.observe_with(observer)
        return self.current_problem_
    def get_problem(self, id, observer=None):
        """`get_problem(self, id, observer=None)` returns a `Problem` instance,
        by default unobserved, using `id: str` or index (where `id: int`) to
        identify the desired problem.

        All values between zero and `len(self) - 1` are valid index values::

        >>> import cocoex as ex
        >>> suite = ex.Suite("bbob-biobj", "", "")
        >>> for index in range(len(suite)):
        ...     problem = suite.get_problem(index)
        ...     # work work work using problem
        ...     problem.free()

        A shortcut for `suite.get_problem(index)` is `suite[index]`, they are
        synonym.

        Details:
        - Here an `index` takes values between 0 and `len(self) - 1` and can in
          principle be different from the problem index in the benchmark suite.

        - This call does not affect the state of the `current_problem` and
          `current_index` attributes.

        - For some suites and/or observers, the `free()` method of the problem
          must be called before the next call of `get_problem`. Otherwise Python
          might just silently die, which is e.g. a known issue of the "bbob"
          observer.

        See also `ids`, `get_problem_by_function_dimension_instance`.
        """
        if not self.initialized:
            raise ValueError("Suite has been finalized/free'ed")
        index = id
        try:
            1 / (id == int(id))  # int(id) might raise an exception
        except:
            index = self._ids.index(id)
        try:
            return Problem_init(coco_suite_get_problem(self.suite, self._indices[index]),
                                True, self._name).observe_with(observer)
        except:
            raise NoSuchProblemException(self.name, str(id))

    def get_problem_by_function_dimension_instance(self, function, dimension, instance, observer=None):
        """returns a `Problem` instance, by default unobserved, using function,
        dimension and instance to identify the desired problem.

        If a suite contains multiple problems with the same function, dimension
        and instance, the first corresponding problem is returned.

        >>> import cocoex as ex
        >>> suite = ex.Suite("bbob-biobj", "", "")
        >>> problem = suite.get_problem_by_function_dimension_instance(1, 2, 3)
        >>> # work work work using problem
        >>> problem.free()

        Details:
        - Function, dimension and instance are integer values from 1 on.

        - This call does not affect the state of the `current_problem` and
          `current_index` attributes.

        - For some suites and/or observers, the `free()` method of the problem
          must be called before the next call of
          `get_problem_by_function_dimension_instance`. Otherwise Python might
          just silently die, which is e.g. a known issue of the "bbob" observer.
        """
        cdef size_t _function = function # "conversion" to size_t
        cdef size_t _dimension = dimension # "conversion" to size_t
        cdef size_t _instance = instance # "conversion" to size_t

        if not self.initialized:
            raise ValueError("Suite has been finalized/free'ed")
        try:
            return Problem_init(coco_suite_get_problem_by_function_dimension_instance(self.suite, _function,
                                                                                      _dimension, _instance),
                                True, self._name).observe_with(observer)
        except:
            raise NoSuchProblemException(self.name, 'function: {}, dimension: {}, instance: {}'.format(function,
                                                                                                       dimension,
                                                                                                       instance))

    def __getitem__(self, key):
        """`self[i]` is a synonym for `self.get_problem(i)`, see `get_problem`
        """
        return self.get_problem(key)

    def free(self):
        """free underlying C structures"""
        if self.suite:  # for some reason __dealloc__ cannot be called here
            coco_suite_free(self.suite)
        self.suite = NULL
        self.initialized = False  # not (yet) visible from outside
    def __dealloc__(self):
        if self.suite:
            coco_suite_free(self.suite)

    def find_problem_ids(self, *args, **kwargs):
        """has been renamed to `ids`"""
        raise NotImplementedError(
            "`find_problem_ids()` has been renamed to `ids()`")


    def ids(self, *id_snippets, get_problem=False, verbose=False):
        """`ids(*id_snippets, get_problem=False, verbose=False)`
        return all problem IDs that contain all of the `id_snippets`.

        An ID can be used for indexing, that is, when calling the method
        `get_problem(id)`.

        If `get_problem is True`, the problem for the first matching ID is
        returned.

        >>> import cocoex as ex
        >>> s = ex.Suite("bbob", "", "")
        >>> s.ids("f001", "d10", "i01")
        ['bbob_f001_i01_d10']

        We can sweep through all instances of the ellipsoidal function f10
        in 20-D of the BBOB suite like this::

        >>> import cocoex as ex
        >>> suite = ex.Suite("bbob", "", "")
        >>> ids = suite.ids("f010", "d20")
        >>> used_indices = []
        >>> for p in suite:
        ...     if p.id in ids:
        ...         # work work work with problem `p`
        ...         used_indices.append(p.index)
        >>> print(used_indices)
        [1575, 1576, 1577, 1578, 1579, 1580, 1581, 1582, 1583, 1584, 1585, 1586, 1587, 1588, 1589]

        A desired problem can also be filtered out during creation::

        >>> import cocoex as ex
        >>> f9 = ex.Suite("bbob", "",
        ...               "function_indices:9 dimensions:20 instance_indices:1-5")[0]
        >>> print(f9.id)
        bbob_f009_i01_d20

        """
        res = []
        for idx, id in enumerate(self._ids):
            if all([id.find(i) >= 0 for i in id_snippets]):
                if verbose:
                    print("  id=%s, index=%d" % (id, idx))
                res.append(id)
        if get_problem:
            return self.get_problem(res[0])
        return res

    @property
    def current_problem(self):
        """current "open/active" problem to be benchmarked"""
        return self.current_problem_
    @property
    def current_index(self):
        """index in the enumerator of all problems in this suite.

        Details: To get the index in the underlying C implementation, which
        usually matches `current_index` one-to-one, use::

        >>> import cocoex as ex
        >>> suite = ex.Suite("bbob", "", "")
        >>> suite.current_index is None
        True
        >>> suite.next_problem().id[-17:].lower()
        'bbob_f001_i01_d02'
        >>> suite.current_index, suite.indices[suite.current_index]
        (0, 0)

        """
        return self._current_index
    @property
    def problem_names(self):
        """list of problem names in this `Suite`, see also `ids`"""
        return list(self._names)
    @property
    def dimensions(self):
        """list of problem dimensions occuring at least once in this `Suite`"""
        return sorted(set(self._dimensions))
    @property
    def number_of_objectives(self):
        """list of number of objectives occuring in this `Suite`"""
        return sorted(set(self._number_of_objectives))
    @property
    def indices(self):
        """list of all problem indices, deprecated.

        These values are (only) used to call the underlying C structures.
        Indices used in the Python interface run between 0 and `len(self)`.
        """
        return list(self._indices)
    @property
    def name(self):
        """see __init__.py"""
        return self._name
    @property
    def instance(self):
        """instance of this suite as used to instantiate the suite via
        `Suite(name, instance, ...)`"""
        return self._instance
    @property
    def options(self):
        """options for this suite as used to instantiate the suite via
        `Suite(name, instance, options)`"""
        return self._options

    @property
    def info(self):
        return str(self)
    def __repr__(self):
        return 'Suite(%r, %r, %r)'  % (self.name, self.instance, self.options)  # angled brackets
    def __str__(self):
        return 'Suite("%s", "%s", "%s") with %d problem%s in dimension%s %s' \
            % (self.name, self.instance, self.options,
               len(self), '' if len(self) == 1 else 's',
               '' if len(self.dimensions) == 1 else 's',
               '%d=%d' % (min(self.dimensions), max(self.dimensions)))
    def __len__(self):
        return len(self._indices)

    def __iter__(self):
        """iterator over self.

        CAVEAT: this function uses `next_problem` and has a side effect on the
        state of the `current_problem` and `current_index` attributes. `reset()`
        rewinds the suite to the initial state. """
        if 1 < 3:
            s = self
            s.reset()
        else:
            s = Suite(self.name, self.instance, self.options)
        try:
            while True:
                try:
                    problem = s.next_problem()
                    if problem is None:
                        return  # StopIteration is deprecated
                        raise StopIteration
                except NoSuchProblemException:
                    return  # StopIteration is deprecated
                    raise StopIteration
                yield problem
        except:
            raise
        finally:  # makes this ctrl-c safe, at least it should
            s is self or s.free()

cdef class Observer:
    """see __init__.py"""
    cdef coco_observer_t* _observer
    cdef bytes _name
    cdef bytes _options
    cdef _state

    def __cinit__(self, name, options):
        if isinstance(options, dict):
            s = str(options).replace(',', ' ')
            for c in ["u'", 'u"', "'", '"', "{", "}"]:
                s = s.replace(c, '')
            options = s
        self._name = _bstring(name)
        self._options = _bstring(options if options is not None else "")
        self._observer = coco_observer(self._name, self._options)
        self._state = 'initialized'

    def _update_current_observer_global(self):
        """assign the global _current_observer variable to self._observer,
        for purely technical reasons"""
        global _current_observer
        _current_observer = self._observer

    def observe(self, problem):
        """`observe(problem)` let `self` observe the `problem: Problem` by
        calling `problem.observe_with(self)`.
        """
        problem.observe_with(self)
        return self

    @property
    def name(self):
        """name of the observer as used with `Observer(name, ...)` to instantiate
        `self` before.
        """
        return self._name
    @property
    def options(self):
        return self._options
    @property
    def state(self):
        return self._state
    @property
    def result_folder(self):
        return coco_observer_get_result_folder(self._observer)

    def free(self):
        self.__dealloc__()
        self._observer = NULL
        self._state = 'deactivated'
    def __dealloc__(self):
        if self._observer !=  NULL:
            coco_observer_free(self._observer)

cdef Problem_init(coco_problem_t* problem, free=True, suite_name=None):
    """`Problem` class instance initialization wrapper passing
    a `problem_t*` C-variable to `__init__`.

    This is necessary because __cinit__ cannot be defined as cdef, only as def.
    """
    res = Problem()
    res._suite_name = suite_name
    return res._initialize(problem, free)
cdef class Problem:
    """see __init__.py"""
    cdef coco_problem_t* problem
    cdef np.ndarray y_values  # argument for coco_evaluate
    cdef np.ndarray constraint_values  # argument for coco_evaluate
    cdef np.ndarray x_initial  # argument for coco_problem_get_initial_solution
    cdef np.ndarray _lower_bounds
    cdef np.ndarray _upper_bounds
    cdef np.ndarray _largest_fvalues_of_interest
    cdef size_t _number_of_variables
    cdef size_t _number_of_objectives
    cdef size_t _number_of_constraints
    cdef size_t _number_of_integer_variables
    cdef _suite_name  # for the record
    cdef _list_of_observers  # for the record
    cdef _problem_index  # for the record, this is not public but used in index property
    cdef _do_free
    cdef _initial_solution_proposal_calls
    cdef initialized
    def __cinit__(self):
        cdef np.npy_intp shape[1]
        self.initialized = False  # all done in _initialize
    cdef _initialize(self, coco_problem_t* problem, free=True):
        cdef np.npy_intp shape[1]
        if self.initialized:
            raise RuntimeError("Problem already initialized")
        if problem == NULL:
            raise ValueError("in Problem._initialize(problem,...): problem is NULL")
        self.problem = problem
        self._problem_index = coco_problem_get_suite_dep_index(self.problem)
        self._do_free = free
        self._list_of_observers = []
        # _problem_suite = _bstring(problem_suite)
        # self.problem_suite = _problem_suite
        # Implicit type conversion via passing safe,
        # see http://docs.cython.org/src/userguide/language_basics.html
        self._number_of_variables = coco_problem_get_dimension(self.problem)
        self._number_of_objectives = coco_problem_get_number_of_objectives(self.problem)
        self._number_of_constraints = coco_problem_get_number_of_constraints(self.problem)
        self._number_of_integer_variables = coco_problem_get_number_of_integer_variables(self.problem)
        self.y_values = np.zeros(self._number_of_objectives)
        self.constraint_values = np.zeros(self._number_of_constraints)
        self.x_initial = np.zeros(self._number_of_variables)
        self._initial_solution_proposal_calls = 0
        ## FIXME: Inefficient because we copy the bounds instead of
        ## sharing the data.
        self._lower_bounds = -np.inf * np.ones(self._number_of_variables)
        self._upper_bounds = np.inf * np.ones(self._number_of_variables)
        # self.test_bounds = coco_problem_get_smallest_values_of_interest(self.problem)  # fails
        for i in range(self._number_of_variables):
            if coco_problem_get_smallest_values_of_interest(self.problem) is not NULL:
                self._lower_bounds[i] = coco_problem_get_smallest_values_of_interest(self.problem)[i]
            if coco_problem_get_largest_values_of_interest(self.problem) is not NULL:
                self._upper_bounds[i] = coco_problem_get_largest_values_of_interest(self.problem)[i]
        self._largest_fvalues_of_interest = None
        self.initialized = True
        return self
    def constraint(self, x):
        """see __init__.py"""
        if self.number_of_constraints <= 0:
            return  # return None, prevent Python kernel from dying
            # or should we return `[]` for zero constraints?
            # `[]` is more likely to produce quietly unexpected result?
        cdef np.ndarray[double, ndim=1, mode="c"] _x
        x = np.array(x, copy=False, dtype=np.double, order='C')
        if np.size(x) != self.number_of_variables:
            raise ValueError(
                "Dimension, `np.size(x)==%d`, of input `x` does " % np.size(x) +
                "not match the problem dimension `number_of_variables==%d`."
                             % self.number_of_variables)
        _x = x  # this is the final type conversion
        if self.problem is NULL:
            raise InvalidProblemException()
        coco_evaluate_constraint(self.problem,
                               <double *>np.PyArray_DATA(_x),
                               <double *>np.PyArray_DATA(self.constraint_values))
        return np.array(self.constraint_values, copy=True)
    def recommend(self, arx):
        """Recommend a solution, return `None`.

        The recommendation replaces the last evaluation or recommendation
        for the assessment of the algorithm.
        """
        raise NotImplementedError("has never been tested, incomment this to start testing")
        cdef np.ndarray[double, ndim=1, mode="c"] _x
        x = np.array(x, copy=False, dtype=np.double, order='C')
        if np.size(x) != self.number_of_variables:
            raise ValueError(
                "Dimension, `np.size(x)==%d`, of input `x` does " % np.size(x) +
                "not match the problem dimension `number_of_variables==%d`."
                % self.number_of_variables)
        _x = x  # this is the final type conversion
        if self.problem is NULL:
            raise InvalidProblemException()
        coco_recommend_solution(self.problem, <double *>np.PyArray_DATA(_x))

    def logger_biobj_feed_solution(self, evaluation, y):
        """Feed the given solution to logger_biobj in order to reconstruct its
        output.

        Return 1 if the given solution updated the archive and 0 otherwise.

        Used by preprocessing when updating the .info, .dat and .tdat files
        with new indicator reference values.
        """
        cdef size_t _evaluation = evaluation # "conversion" to size_t
        cdef np.ndarray[double, ndim=1, mode="c"] _y
        y = np.array(y, copy=False, dtype=np.double, order='C')
        if np.size(y) != self.number_of_objectives:
            raise ValueError(
                "Dimension, `np.size(y)==%d`, of input `y` does " % np.size(y) +
                "not match the number of objectives `number_of_objectives==%d`."
                             % self.number_of_objectives)
        _y = y  # this is the final type conversion
        if self.problem is NULL:
            raise InvalidProblemException()
        return coco_logger_biobj_feed_solution(self.problem, _evaluation, <double *>np.PyArray_DATA(_y))


    def add_observer(self, observer):
        """`add_observer(self, observer: Observer)`, see `observe_with`.
        """
        return self.observe_with(observer)

    def observe_with(self, observer):
        """`observe_with(self, observer: Observer)` attaches an observer
        to this problem.

        Attaching an observer can be considered as wrapping the observer
        around the problem. For the observer to be finalized, the problem
        must be free'd (implictly or explicitly).

        Details: `observer` can be `None`, in which case nothing is done.

        See also: class `Observer`
        """
        if observer:
            assert self.problem
            observer._update_current_observer_global()
            self.problem = coco_problem_add_observer(self.problem, _current_observer)
            self._list_of_observers.append(observer)
        return self

    def _f0(self, x):
        """"inofficial" interface to `self` with target f-value of zero. """
        return self(x) - self.final_target_fvalue1

    def initial_solution_proposal(self, restart_number=None):
        """return feasible initial solution proposals.

        For unconstrained problems, the proposal is different for each
        consecutive call without argument and for each `restart_number`
        and may be different under repeated calls with the same
        `restart_number`. ``self.initial_solution_proposal(0)`` is the
        same as ``self.initial_solution``.

        Conceptual example::

            # given: a suite instance, a budget, and fmin
            for problem in suite:
                # restart until budget is (over-)exhausted
                while problem.evaluations < budget and not problem.final_target_hit:
                    fmin(problem, problem.initial_solution_proposal())

        Details: by default, the first proposal is the domain middle or
        the (only) known feasible solution.
        Subsequent proposals are coordinate-wise sampled as the sum
        of two iid random variates uniformly distributed within the
        domain boundaries. On the ``'bbob'`` suite their density is
        0.2 * (x / 5 + 1) for x in [-5, 0] and
        0.2 * (1 - x / 5) for x in [0, 5] and zero otherwise.

        """
        if restart_number is None:
            restart_number = self._initial_solution_proposal_calls
            self._initial_solution_proposal_calls += 1  # count calls without explicit argument
        if restart_number <= 0:
            return self.initial_solution
        rv_triangular = np.random.rand(self.dimension) + np.random.rand(self.dimension)
        if self.number_of_constraints > 0:
            return self.initial_solution + 1.0 * (rv_triangular - 1)
        return self.lower_bounds + rv_triangular * (
                                    self.upper_bounds - self.lower_bounds) / 2
    @property
    def initial_solution(self):
        """return feasible initial solution"""
        coco_problem_get_initial_solution(self.problem,
                                          <double *>np.PyArray_DATA(self.x_initial))
        return np.array(self.x_initial, copy=True)
    @property
    def observers(self):
        """list of observers wrapped around this problem"""
        return self._list_of_observers
    @property
    def is_observed(self):
        """problem ``p`` is observed ``p.is_observed`` times.

        See also: the list of observers in property `observers`.
        """
        return len(self._list_of_observers)

    property number_of_variables:  # this is cython syntax, not known in Python
        # this is a class definition which is instantiated automatically!?
        """Number of variables this problem instance expects as input."""
        def __get__(self):
            return self._number_of_variables
    @property
    def dimension(self):
        """alias for `number_of_variables` of the input space"""
        return self._number_of_variables
    @property
    def number_of_objectives(self):
        "number of objectives, if equal to 1, call returns a scalar"
        return self._number_of_objectives
    @property
    def number_of_constraints(self):
        "number of constraints"
        return self._number_of_constraints
    @property
    def number_of_integer_variables(self):
        "number of integer variables"
        return self._number_of_integer_variables
    @property
    def lower_bounds(self):
        """depending on the test bed, these are not necessarily strict bounds
        """
        return self._lower_bounds
    @property
    def upper_bounds(self):
        """depending on the test bed, these are not necessarily strict bounds
        """
        return self._upper_bounds
    @property
    def evaluations(self):
        return coco_problem_get_evaluations(self.problem)
    @property
    def evaluations_constraints(self):
        return coco_problem_get_evaluations_constraints(self.problem)
    @property
    def final_target_hit(self):
        """return 1 if the final target is known and has been hit, 0 otherwise
        """
        assert(self.problem)
        return coco_problem_final_target_hit(self.problem)
    #@property
    #def final_target_fvalue1(self):
    #    assert(self.problem)
    #    return coco_problem_get_final_target_fvalue1(self.problem)
    @property
    def best_observed_fvalue1(self):
        assert(self.problem)
        return coco_problem_get_best_observed_fvalue1(self.problem)
    @property
    def largest_fvalues_of_interest(self):
        "largest f-values of interest (defined only for multi-objective problems)"
        assert(self.problem)
        if self._number_of_objectives > 1 and coco_problem_get_largest_fvalues_of_interest(self.problem) is not NULL:
            self._largest_fvalues_of_interest = np.asarray(
                [coco_problem_get_largest_fvalues_of_interest(self.problem)[i] for i in range(self._number_of_objectives)])
        return self._largest_fvalues_of_interest

    def _best_parameter(self, what=None):
        if what == 'print':
            bbob_problem_best_parameter_print(self.problem)

    def free(self, force=False):
        """Free the given test problem.

        Not strictly necessary (unless, possibly, for the observer). `free`
        ensures that all files associated with the problem are closed as
        soon as possible and any memory is freed. After free()ing the
        problem, all other operations are invalid and will raise an
        exception.
        """
        if self.problem != NULL and (self._do_free or force):
            coco_problem_free(self.problem)
            self.problem = NULL

    def __dealloc__(self):
        # see http://docs.cython.org/src/userguide/special_methods.html
        # free let the problem_free() call(s) in coco_suite_t crash, hence
        # the possibility to set _do_free = False
        if self._do_free and self.problem != NULL:  # this is not guaranteed to work, see above link
            coco_problem_free(self.problem)

    # def __call__(self, np.ndarray[double, ndim=1, mode="c"] x):
    def __call__(self, x):
        """return objective function value of input `x`"""
        cdef np.ndarray[double, ndim=1, mode="c"] _x
        assert self.initialized
        x = np.array(x, copy=False, dtype=np.double, order='C')
        if np.size(x) != self.number_of_variables:
            raise ValueError(
                "Dimension, `np.size(x)==%d`, of input `x` does " % np.size(x) +
                "not match the problem dimension `number_of_variables==%d`."
                             % self.number_of_variables)
        _x = x  # this is the final type conversion
        if self.problem is NULL:
            raise InvalidProblemException()
        coco_evaluate_function(self.problem,
                               <double *>np.PyArray_DATA(_x),
                               <double *>np.PyArray_DATA(self.y_values))
        if self._number_of_objectives == 1:
            return self.y_values[0]
        return np.array(self.y_values, copy=True)

    @property
    def id(self):
        "id as string without spaces or weird characters"
        if self.problem is not NULL:
            return coco_problem_get_id(self.problem)

    def _parse_id(self, substr):
        "search `substr` in `id` and return converted `int` up to '_'"
        if self.problem is NULL:
            return None
        i = self.id.find(substr)
        if i < 0:
            raise ValueError()
        return int(self.id[i + len(substr):].split('_')[0])

    @property
    def id_function(self):
        "see __init__.py"
        try:
            return self._parse_id('_f')
        except ValueError:
            raise ValueError("cannot deduce function id from '%s'" % self.id)

    @property
    def id_instance(self):
        "see __init__.py"
        try:
            return self._parse_id('_i')
        except ValueError:
            raise ValueError("cannot deduce instance id from '%s'" % self.id)

    @property
    def name(self):
        if self.problem is not NULL:
            return coco_problem_get_name(self.problem)

    @property
    def index(self):
        """problem index in the benchmark `Suite` of origin"""
        return self._problem_index

    @property
    def suite(self):
        """benchmark suite this problem is from"""
        return self._suite_name

    @property
    def info(self):
        """see __init__.py"""
        return str(self)

    def __str__(self):
        if self.problem is not NULL:
            dimensional = "%d-dimensional" % self.dimension
            objective = "%s-objective" % {
                    1: 'single',
                    2: 'bi'}.get(self.number_of_objectives,
                                 str(self.number_of_objectives))
            constraints = "" if self.number_of_constraints == 0 else (
                " with %d constraint%s" % (self.number_of_constraints,
                                           "s" if self.number_of_constraints > 1 else "")
                )
            integer_variables = "" if self.number_of_integer_variables == 0 else (
                " %s %d integer variable%s" % ("and" if constraints != "" else "with",
                self.number_of_integer_variables,
                "s" if self.number_of_integer_variables > 1 else "")
            )
            return '%s: a %s %s problem%s%s (problem %d of suite "%s" with name "%s")' % (
                    self.id, dimensional, objective, constraints, integer_variables, self.index,
                    self.suite, self.name)
                    # self.name.replace(self.name.split()[0],
                    #               self.name.split()[0] + "(%d)"
                    #               % (self.index if self.index is not None else -2)))
        else:
            return "finalized/invalid problem"

    def __repr__(self):
        if self.problem is not NULL:
            return "<%s(), id=%r>" % (
                    repr(self.__class__).split()[1][1:-2],
                    # self.problem_suite, self.problem_index,
                    self.id)
        else:
            return "<finalized/invalid problem>"

    def __enter__(self):
        """Allows ``with Suite(...)[index] as problem:`` (or ``Suite(...).get_problem(...)``)
        """
        return self
    def __exit__(self, exception_type, exception_value, traceback):
        try:
            self.free()
        except:
            pass

def log_level(level=None):
    """`log_level(level=None)` return current log level and
    set new log level if `level is not None and level`.

    `level` must be 'error' or 'warning' or 'info' or 'debug', listed
    with increasing verbosity, or '' which doesn't change anything.
    """
    cdef bytes _level = _bstring(level if level is not None else "")
    return coco_set_log_level(_level)<|MERGE_RESOLUTION|>--- conflicted
+++ resolved
@@ -7,17 +7,11 @@
 
 from cocoex.exceptions import InvalidProblemException, NoSuchProblemException, NoSuchSuiteException
 
-<<<<<<< HEAD
-known_suite_names = ["bbob", "bbob-biobj", "bbob-biobj-ext", "bbob-constrained", "bbob-largescale"
-, "bbob-mixint"]
+known_suite_names = ["bbob", "bbob-biobj", "bbob-biobj-ext", "bbob-constrained", "bbob-largescale",
+                     "bbob-mixint"]
 # known_suite_names = ["bbob", "bbob-biobj", "bbob-biobj-ext"]
 _known_suite_names = ["bbob", "bbob-biobj", "bbob-biobj-ext", "bbob-constrained", "bbob-largescale",
                       "bbob-mixint"]
-=======
-known_suite_names = ["bbob", "bbob-biobj", "bbob-biobj-ext", "bbob-largescale"]
-# known_suite_names = ["bbob", "bbob-biobj", "bbob-biobj-ext", "bbob-constrained"]
-_known_suite_names = ["bbob", "bbob-biobj", "bbob-biobj-ext", "bbob-constrained", "bbob-largescale"]
->>>>>>> 75619e6d
 
 # _test_assignment = "seems to prevent an 'export' error (i.e. induce export) to make this module known under Linux and Windows (possibly because of the leading underscore of _interface)"
 # __all__ = ['Observer', 'Problem', 'Suite']
