#!/usr/bin/env python
"""A short and simple example experiment for the two real-world suites.
"""
from __future__ import division, print_function
import cocoex
from numpy.random import rand
from pyDOE import *                       # alg = lhs
from cocoex.solvers import random_search  # alg = rs
import cma                                # alg = cma


def run_experiment(suite_name,
                   suite_options='',
                   observer_name='bbob',
                   observer_options='',
                   add_observer_name='rw',
                   add_observer_options='log_only_better: 0 log_variables: all',
                   alg='cma',
                   budget_multiplier=10):

    # prepare
    output_folder = suite_name + '-' + alg + '-' + observer_name
    cocoex.known_suite_names.append(suite_name)
    suite = cocoex.Suite(suite_name, '', suite_options)
    observer = cocoex.Observer(observer_name, 'result_folder: {} {}'
                               ''.format(output_folder, observer_options))
    add_observer = None
    if add_observer_name != '':
        output_folder = suite_name + '-' + alg + '-' + add_observer_name
        add_observer = cocoex.Observer(add_observer_name, 'result_folder: {} {}'
                                                          ''.format(output_folder,
                                                                    add_observer_options))

    minimal_print = cocoex.utilities.MiniPrint()

    # go
    for problem in suite:
        problem.observe_with(observer)  # generates the data for cocopp post-processing
        if add_observer:
            problem.observe_with(add_observer)
        if alg == 'cma':
            x0 = problem.initial_solution
            # apply restarts while neither the problem is solved nor the budget is exhausted
            while problem.evaluations < problem.dimension * budget_multiplier:
                # CMA-ES
                cma.fmin(problem, x0, 2, options=dict(maxfevals=problem.dimension * budget_multiplier -
                                                                problem.evaluations, verbose=-9))
                x0 = problem.lower_bounds + ((rand(problem.dimension) + rand(problem.dimension)) *
                                             (problem.upper_bounds - problem.lower_bounds) / 2)
        elif alg == 'rs':
            # Use COCO's implementation of random search
            random_search(problem, problem.lower_bounds, problem.upper_bounds,
                          problem.dimension * budget_multiplier)
        elif alg == 'lhs':
            # Use Latin Hypercubes to sample the space
            data = lhs(n=problem.dimension, samples=problem.dimension * budget_multiplier)
            chunk_num = 0
            while problem.evaluations < problem.dimension * budget_multiplier:
                chunk_size = min(500, problem.dimension * budget_multiplier - problem.evaluations)
                chunk = data[chunk_num * chunk_size:(chunk_num + 1) * chunk_size]
                c = problem.lower_bounds + (problem.upper_bounds - problem.lower_bounds) * chunk
                [problem(x) for x in c]
        else:
            ValueError('Unknown algorithm')

        minimal_print(problem, final=problem.index == len(suite) - 1)

<<<<<<< HEAD
# export LD_LIBRARY_PATH='path_to_rw_top_trumps_library'
=======

>>>>>>> f9523b03
if __name__ == '__main__':
    run_experiment('rw-top-trumps', 'instance_indices: 1-3 dimensions: 128',
                   alg='cma', budget_multiplier=50)
    #run_experiment('rw-top-trumps-biob', 'instance_indices: 1-3 dimensions: 128',
    #               alg='cma', budget_multiplier=50)
    run_experiment('rw-gan-mario',
                   'function_indices: 3,6,9,12,15,18,21,24,27,30,33,36,39,42 instance_indices: 1 dimensions:10',
                   alg='rs', budget_multiplier=20s)<|MERGE_RESOLUTION|>--- conflicted
+++ resolved
@@ -65,11 +65,7 @@
 
         minimal_print(problem, final=problem.index == len(suite) - 1)
 
-<<<<<<< HEAD
 # export LD_LIBRARY_PATH='path_to_rw_top_trumps_library'
-=======
-
->>>>>>> f9523b03
 if __name__ == '__main__':
     run_experiment('rw-top-trumps', 'instance_indices: 1-3 dimensions: 128',
                    alg='cma', budget_multiplier=50)
