#!/usr/bin/env python
## -*- mode: python -*-
from __future__ import absolute_import
from __future__ import division
from __future__ import print_function

import sys
import os
from os.path import join, abspath, realpath
import shutil
import tempfile
import subprocess
from subprocess import STDOUT
import platform
import time
import glob
import stat


## Change to the root directory of repository and add our tools/
## subdirectory to system wide search path for modules.
os.chdir(os.path.dirname(os.path.abspath(__file__)))
sys.path.insert(0, os.path.abspath(join('code-experiments', 'tools')))

from amalgamate import amalgamate
from cocoutils import make, run, python, check_output
from cocoutils import copy_file, expand_file, write_file
from cocoutils import executable_path
from cocoutils import git_version, git_revision

CORE_FILES = ['code-experiments/src/coco_random.c',
              'code-experiments/src/coco_suite.c',
              'code-experiments/src/coco_observer.c',
              'code-experiments/src/coco_archive.c'
             ]

MATLAB_FILES = ['cocoCall.m', 'cocoEvaluateFunction.m', 'cocoObserver.m',
                'cocoObserverFree.m', 'cocoProblemAddObserver.m',
                'cocoProblemFinalTargetHit.m', 'cocoProblemFree.m',
                'cocoProblemGetDimension.m', 'cocoProblemGetEvaluations.m',
                'cocoProblemGetId.m', 'cocoProblemGetInitialSolution.m',
                'cocoProblemGetLargestValuesOfInterest.m',
                'cocoProblemGetName.m', 'cocoProblemGetNumberOfObjectives.m',
                'cocoProblemGetSmallestValuesOfInterest.m',
                'cocoProblemIsValid.m', 'cocoProblemRemoveObserver.m',
                'cocoSetLogLevel.m', 'cocoSuite.m', 'cocoSuiteFree.m',
                'cocoSuiteGetNextProblem.m', 'cocoSuiteGetProblem.m']

_verbosity = False
# Do not suppress build messages unless specifically requested
_build_verbosity = True

################################################################################
## C
def build_c():
    """ Builds the C source code """
    global RELEASE
    amalgamate(CORE_FILES + ['code-experiments/src/coco_runtime_c.c'],
               'code-experiments/build/c/coco.c', RELEASE,
               {"COCO_VERSION": git_version(pep440=True)})
    expand_file('code-experiments/src/coco.h',
                'code-experiments/build/c/coco.h',
                {"COCO_VERSION": git_version(pep440=True)})
    copy_file('code-experiments/build/c/coco.c',
              'code-experiments/examples/bbob2009-c-cmaes/coco.c')
    expand_file('code-experiments/build/c/coco.h',
                'code-experiments/examples/bbob2009-c-cmaes/coco.h',
                {'COCO_VERSION': git_version(pep440=True)})
    write_file(git_revision(), "code-experiments/build/c/REVISION")
    write_file(git_version(), "code-experiments/build/c/VERSION")
    if 11 < 3:
        python('code-experiments/build/c', ['make.py', 'clean'], verbose=_build_verbosity)
        python('code-experiments/build/c', ['make.py', 'all'], verbose=_build_verbosity)
    else:
        make("code-experiments/build/c", "clean", verbose=_build_verbosity)
        make("code-experiments/build/c", "all", verbose=_build_verbosity)


def run_c():
    """ Builds and runs the example experiment in C """
    build_c()
    try:
        run('code-experiments/build/c', ['./example_experiment'], verbose=_verbosity)
    except subprocess.CalledProcessError:
        sys.exit(-1)


def test_c():
    """ Builds and runs unit tests, integration tests and an example experiment test in C """
    build_c()
    # Perform unit tests
    build_c_unit_tests()
    run_c_unit_tests()
    # Perform integration tests
    build_c_integration_tests()
    run_c_integration_tests()
    # Perform example experiment tests
    build_c_example_tests()
    run_c_example_tests()


def test_c_unit():
    """ Builds and runs unit tests in C """
    build_c()
    # Perform unit tests
    build_c_unit_tests()
    run_c_unit_tests()


def test_c_integration():
    """ Builds and runs integration tests in C """
    build_c()
    # Perform integration tests
    build_c_integration_tests()
    run_c_integration_tests()


def test_c_example():
    """ Builds and runs an example experiment test in C """
    build_c()
    # Perform example tests
    build_c_example_tests()
    run_c_example_tests()


def build_c_unit_tests():
    """ Builds unit tests in C """
    copy_file('code-experiments/build/c/coco.c', 'code-experiments/test/unit-test/coco.c')
    expand_file('code-experiments/src/coco.h', 'code-experiments/test/unit-test/coco.h',
                {'COCO_VERSION': git_version(pep440=True)})
    make("code-experiments/test/unit-test", "clean", verbose=_build_verbosity)
    make("code-experiments/test/unit-test", "all", verbose=_build_verbosity)


def run_c_unit_tests():
    """ Runs unit tests in C """
    try:
        run('code-experiments/test/unit-test', ['./unit_test'], verbose=_verbosity)
    except subprocess.CalledProcessError:
        sys.exit(-1)


def build_c_integration_tests():
    """ Builds integration tests in C """
    copy_file('code-experiments/build/c/coco.c',
              'code-experiments/test/integration-test/coco.c')
    expand_file('code-experiments/src/coco.h',
                'code-experiments/test/integration-test/coco.h',
                {'COCO_VERSION': git_version(pep440=True)})
    copy_file('code-experiments/src/bbob2009_testcases.txt', 'code-experiments/test/integration-test/bbob2009_testcases.txt')
    copy_file('code-experiments/src/bbob2009_testcases2.txt', 'code-experiments/test/integration-test/bbob2009_testcases2.txt')
    make("code-experiments/test/integration-test", "clean", verbose=_build_verbosity)
    make("code-experiments/test/integration-test", "all", verbose=_build_verbosity)


def run_c_integration_tests():
    """ Runs integration tests in C """
    try:
        run('code-experiments/test/integration-test',
            ['./test_coco', 'bbob2009_testcases.txt'], verbose=_verbosity)
        run('code-experiments/test/integration-test',
            ['./test_coco', 'bbob2009_testcases2.txt'], verbose=_verbosity)
        run('code-experiments/test/integration-test',
            ['./test_instance_extraction'], verbose=_verbosity)
        run('code-experiments/test/integration-test',
            ['./test_biobj'], verbose=_verbosity)
        run('code-experiments/test/integration-test',
            ['./test_bbob-constrained'], verbose=_verbosity)
        run('code-experiments/test/integration-test',
            ['./test_bbob-largescale'], verbose=_verbosity)
        run('code-experiments/test/integration-test',
            ['./test_bbob-mixint'], verbose=_verbosity)
    except subprocess.CalledProcessError:
        sys.exit(-1)


def build_c_example_tests():
    """ Builds an example experiment test in C """
    if os.path.exists('code-experiments/test/example-test'):
        shutil.rmtree('code-experiments/test/example-test')
        time.sleep(1)  # Needed to avoid permission errors for os.makedirs
    os.makedirs('code-experiments/test/example-test')
    copy_file('code-experiments/build/c/coco.c', 'code-experiments/test/example-test/coco.c')
    expand_file('code-experiments/src/coco.h', 'code-experiments/test/example-test/coco.h',
                {'COCO_VERSION': git_version(pep440=True)})
    copy_file('code-experiments/build/c/example_experiment.c',
              'code-experiments/test/example-test/example_experiment.c')
    copy_file('code-experiments/build/c/Makefile.in',
              'code-experiments/test/example-test/Makefile.in')
    copy_file('code-experiments/build/c/Makefile_win_gcc.in',
              'code-experiments/test/example-test/Makefile_win_gcc.in')
    make("code-experiments/test/example-test", "clean", verbose=_build_verbosity)
    make("code-experiments/test/example-test", "all", verbose=_build_verbosity)


def run_c_example_tests():
    """ Runs an example experiment test in C """
    try:
        run('code-experiments/test/example-test', ['./example_experiment'],
            verbose=_verbosity)
    except subprocess.CalledProcessError:
        sys.exit(-1)


def leak_check():
    """ Performs a leak check in C """
    build_c()
    build_c_integration_tests()
    os.environ['CFLAGS'] = '-g -Os'
    valgrind_cmd = ['valgrind', '--error-exitcode=1', '--track-origins=yes',
                    '--leak-check=full', '--show-reachable=yes',
                    './test_bbob-largescale', 'leak_check']
    run('code-experiments/test/integration-test', valgrind_cmd, verbose=_verbosity)
    valgrind_cmd = ['valgrind', '--error-exitcode=1', '--track-origins=yes',
                    '--leak-check=full', '--show-reachable=yes',
                    './test_bbob-mixint', 'leak_check']
    run('code-experiments/test/integration-test', valgrind_cmd, verbose=_verbosity)
    valgrind_cmd = ['valgrind', '--error-exitcode=1', '--track-origins=yes',
                    '--leak-check=full', '--show-reachable=yes',
                    './test_coco', 'bbob2009_testcases.txt']
    run('code-experiments/test/integration-test', valgrind_cmd, verbose=_verbosity)
    valgrind_cmd = ['valgrind', '--error-exitcode=1', '--track-origins=yes',
                    '--leak-check=full', '--show-reachable=yes',
                    './test_biobj', 'leak_check']
    run('code-experiments/test/integration-test', valgrind_cmd, verbose=_verbosity)
    valgrind_cmd = ['valgrind', '--error-exitcode=1', '--track-origins=yes',
                    '--leak-check=full', '--show-reachable=yes',
                    './test_bbob-constrained', 'leak_check']
    run('code-experiments/test/integration-test', valgrind_cmd, verbose=_verbosity)


################################################################################
## Python 2
def install_error(e):
    exception_message = e.output.splitlines()
    formatted_message = ["|" + " " * 77 + "|"]
    for line in exception_message:
        while len(line) > 75:
            formatted_message.append("| " + line[:75] + " |")
            line = line[75:]
        formatted_message.append("| " + line.ljust(75) + " |")
    print("""
An exception occurred while trying to install packages.

A common reason for this error is insufficient access rights
to the installation directory. The original exception message
is as follows:

/----------------------------< EXCEPTION MESSAGE >----------------------------\\
{0}
\\-----------------------------------------------------------------------------/

To fix an access rights issue, you may try the following:

- Run the same command with "install-user" as additional argument.
  To get further help run do.py without a specific command.

- On *nix systems or MacOS, run the same command with a preceded "sudo ".

- Gain write access to the installation directory by changing
  access permissions or gaining administrative access.

""".format("\n".join(formatted_message)))
    return True

def install_postprocessing(package_install_option = []):
    ''' Installs the COCO postprocessing as python module. '''
    global RELEASE
    expand_file(join('code-postprocessing', 'setup.py.in'),
                join('code-postprocessing', 'setup.py'),
                {'COCO_VERSION': git_version(pep440=True)})
    # copy_tree('code-postprocessing/latex-templates', 'code-postprocessing/cocopp/latex-templates')
    python('code-postprocessing', ['setup.py', 'install']
           + package_install_option, verbose=_verbosity,
           custom_exception_handler=install_error)

def uninstall_postprocessing():
    run('.', ['pip', 'uninstall', 'cocopp', '-y'], verbose=_verbosity)

def test_suites(args):
    """regression test on suites via Python"""
    if not args:
        args = ['2']
    test_python(  # this is a list of [folder, args] pairs
        [['code-experiments/test/regression-test',
          ['test_suites.py', arg]] for arg in args
        ] + [
            ['code-experiments/build/python',
             ['coco_test.py', 'bbob2009_testcases.txt', 'bbob2009_testcases2.txt']
            ]
        ])

def _prep_python():
    global RELEASE
    amalgamate(CORE_FILES + ['code-experiments/src/coco_runtime_c.c'],
               'code-experiments/build/python/cython/coco.c',
               RELEASE, {"COCO_VERSION": git_version(pep440=True)})
    expand_file('code-experiments/src/coco.h',
                'code-experiments/build/python/cython/coco.h',
                {'COCO_VERSION': git_version(pep440=True)})
    copy_file('code-experiments/src/bbob2009_testcases.txt',
              'code-experiments/build/python/bbob2009_testcases.txt')
    copy_file('code-experiments/src/bbob2009_testcases2.txt',
              'code-experiments/build/python/bbob2009_testcases2.txt')
    copy_file('code-experiments/build/python/README.md',
              'code-experiments/build/python/README.txt')
    expand_file('code-experiments/build/python/setup.py.in',
                'code-experiments/build/python/setup.py',
                {'COCO_VERSION': git_version(pep440=True)})  # hg_version()})
    # if 'darwin' in sys.platform:  # a hack to force cythoning
    #     run('code-experiments/build/python/cython', ['cython', 'interface.pyx'])


def build_python(package_install_option=[]):
    _prep_python()
    ## Force distutils to use Cython
    # os.environ['USE_CYTHON'] = 'true'
    # python('code-experiments/build/python', ['setup.py', 'sdist'])
    # python(join('code-experiments', 'build', 'python'),
    #        ['setup.py', 'install', '--user'])
    python(join('code-experiments', 'build', 'python'), ['setup.py', 'install']
           + package_install_option, custom_exception_handler=install_error)
    # os.environ.pop('USE_CYTHON')


def run_python(test=False, package_install_option = []):
    """ Builds and installs the Python module `cocoex` and runs the
    `example_experiment.py` as a simple test case. If `test` is True,
    it runs, in addition, the tests in `coco_test.py`."""
    build_python(package_install_option=package_install_option)
    try:
        if test:
            python(os.path.join('code-experiments', 'build', 'python'), ['coco_test.py'])
        python(os.path.join('code-experiments', 'build', 'python'),
               ['example_experiment.py', 'bbob'])
    except subprocess.CalledProcessError:
        sys.exit(-1)


def run_sandbox_python(directory, script_filename=
                       os.path.join('code-experiments', 'build', 'python',
                                    'example_experiment.py')):
    """run a python script after building and installing `cocoex` in a new
    environment."""
    _prep_python()
    python('code-experiments/build/python',
           ['setup.py', 'check', '--metadata', '--strict'], verbose=_verbosity)
    ## Now install into a temporary location, run test and cleanup
    python_temp_home = tempfile.mkdtemp(prefix="coco")
    python_temp_lib = os.path.join(python_temp_home, "lib", "python")
    try:
        ## We setup a custom "homedir" here into which we install our
        ## coco extension and then use that temporary installation for
        ## the tests. Otherwise we would run the risk of contaminating
        ## the Python installation of the build/test machine.
        os.makedirs(python_temp_lib)
        os.environ['PYTHONPATH'] = python_temp_lib
        os.environ['USE_CYTHON'] = 'true'
        python('code-experiments/build/python',
               ['setup.py', 'install', '--home', python_temp_home],
               verbose=_verbosity, custom_exception_handler=install_error)
        python(directory, [script_filename])
        os.environ.pop('USE_CYTHON')
        os.environ.pop('PYTHONPATH')
    except subprocess.CalledProcessError:
        sys.exit(-1)
    finally:
        shutil.rmtree(python_temp_home)


def test_python(args=(['code-experiments/build/python', ['coco_test.py', 'None']],)):
    _prep_python()
    python('code-experiments/build/python',
           ['setup.py', 'check', '--metadata', '--strict'],
           verbose=_verbosity)
    ## Now install into a temporary location, run test and cleanup
    python_temp_home = tempfile.mkdtemp(prefix="coco")
    python_temp_lib = os.path.join(python_temp_home, "lib", "python")
    try:
        ## We setup a custom "homedir" here into which we install our
        ## coco extension and then use that temporary installation for
        ## the tests. Otherwise we would run the risk of contaminating
        ## the Python installation of the build/test machine.
        os.makedirs(python_temp_lib)
        os.environ['PYTHONPATH'] = python_temp_lib
        os.environ['USE_CYTHON'] = 'true'
        python('code-experiments/build/python',
               ['setup.py', 'install', '--home', python_temp_home],
               verbose=_verbosity, custom_exception_handler=install_error)
        for folder, more_args in args:
            python(folder, more_args, verbose=_verbosity)
        # python('code-experiments/build/python',
        #        ['coco_test.py', 'bbob2009_testcases.txt'], verbose=_verbosity)
        # python('code-experiments/build/python',
        #        ['coco_test.py', 'bbob2009_testcases2.txt'], verbose=_verbosity)
        os.environ.pop('USE_CYTHON')
        os.environ.pop('PYTHONPATH')
    except subprocess.CalledProcessError:
        sys.exit(-1)
    finally:
        shutil.rmtree(python_temp_home)


################################################################################
## Matlab
def build_matlab():
    """Builds MATLAB example in build/matlab/ but not the one in examples/."""

    global RELEASE
    amalgamate(CORE_FILES + ['code-experiments/src/coco_runtime_matlab.c'],
               'code-experiments/build/matlab/coco.c',
               RELEASE, {"COCO_VERSION": git_version(pep440=True)})
    expand_file('code-experiments/src/coco.h',
                'code-experiments/build/matlab/coco.h',
                {'COCO_VERSION': git_version(pep440=True)})
    write_file(git_revision(), "code-experiments/build/matlab/REVISION")
    write_file(git_version(), "code-experiments/build/matlab/VERSION")
    run('code-experiments/build/matlab',
        ['matlab', '-nodisplay', '-nosplash', '-r', 'setup, exit'],
        verbose=_verbosity)


def run_matlab():
    """ Builds and runs the example experiment in build/matlab/ in MATLAB """
    print('CLEAN\tmex files from code-experiments/build/matlab/')
    # remove the mex files for a clean compilation first
    for filename in glob.glob('code-experiments/build/matlab/*.mex*'):
        os.remove(filename)
    # amalgamate, copy, and build
    build_matlab()
    wait_for_compilation_to_finish('./code-experiments/build/matlab/cocoCall')
    # run after compilation finished
    run('code-experiments/build/matlab',
        ['matlab', '-nodisplay', '-nosplash', '-r', 'exampleexperiment, exit'],
        verbose=_verbosity)


def is_compiled(filenameprefix):
    """Returns true iff a file 'filenameprefix.mex*' exists."""

    # get all files with the given prefix
    files = glob.glob(filenameprefix + '.*')
    # return true iff one of the files contains 'mex'
    ret = False
    for f in files:
        if '.mex' in f:
            ret = True
    return ret


def wait_for_compilation_to_finish(filenameprefix):
    """Waits until filenameprefix.c is compiled into a mex file.

    Needed because under Windows, a MATLAB call is typically non-blocking
    and thus, the experiments would be started before the compilation is over.
    """

    print('Wait for compilation to finish', end='')
    while not is_compiled(filenameprefix):
        time.sleep(2)
        print('.', end='')
    print(' ')


def build_matlab_sms():
    """Builds the SMS-EMOA in MATLAB """
    global RELEASE
    destination_folder = 'code-experiments/examples/bbob-biobj-matlab-smsemoa'
    # amalgamate and copy files
    amalgamate(CORE_FILES + ['code-experiments/src/coco_runtime_matlab.c'],
               join(destination_folder, 'coco.c'), RELEASE,
               {"COCO_VERSION": git_version(pep440=True)})
    expand_file('code-experiments/src/coco.h', join(destination_folder, 'coco.h'),
                {'COCO_VERSION': git_version(pep440=True)})
    for f in MATLAB_FILES:
        copy_file(join('code-experiments/build/matlab/', f), join(destination_folder, f))
    write_file(git_revision(), join(destination_folder, "REVISION"))
    write_file(git_version(), join(destination_folder, "VERSION"))
    copy_file('code-experiments/build/matlab/cocoCall.c', join(destination_folder, 'cocoCall.c'))
    # compile
    run(destination_folder, ['matlab', '-nodisplay', '-nosplash', '-r', 'setup, exit'])


def run_matlab_sms():
    """ Builds and runs the SMS-EMOA in MATLAB """
    print('CLEAN\tmex files from code-experiments/examples/bbob-biobj-matlab-smsemoa/')
    # remove the mex files for a clean compilation first
    for filename in glob.glob('code-experiments/examples/bbob-biobj-matlab-smsemoa/*.mex*'):
        os.remove(filename)
    # amalgamate, copy, and build
    build_matlab_sms()
    wait_for_compilation_to_finish('./code-experiments/examples/bbob-biobj-matlab-smsemoa/paretofront')
    # run after compilation finished
    run('code-experiments/examples/bbob-biobj-matlab-smsemoa',
        ['matlab', '-nodisplay', '-nosplash', '-r', 'run_smsemoa_on_bbob_biobj, exit'],
        verbose=_verbosity)


################################################################################
## Octave
def build_octave():
    """Builds example in build/matlab/ with GNU Octave."""

    global RELEASE
    amalgamate(CORE_FILES + ['code-experiments/src/coco_runtime_c.c'],
               'code-experiments/build/matlab/coco.c', RELEASE,
               {"COCO_VERSION": git_version(pep440=True)})
    expand_file('code-experiments/src/coco.h', 'code-experiments/build/matlab/coco.h',
                {'COCO_VERSION': git_version(pep440=True)})
    write_file(git_revision(), "code-experiments/build/matlab/REVISION")
    write_file(git_version(), "code-experiments/build/matlab/VERSION")

    # make sure that under Windows, run_octave has been run at least once
    # before to provide the necessary octave_coco.bat file
    if 'win32' in sys.platform:
        run('code-experiments/build/matlab',
            ['octave_coco.bat', '--no-gui', 'setup.m'], verbose=_verbosity)
    else:
        run('code-experiments/build/matlab',
            ['octave', '--no-gui', 'setup.m'], verbose=_verbosity)


def run_octave():
    # remove the mex files for a clean compilation first
    print('CLEAN\tmex files from code-experiments/build/matlab/')
    for filename in glob.glob('code-experiments/build/matlab/*.mex*'):
        os.remove(filename)

    # Copy octave-coco.bat to the Octave folder under Windows to allow
    # calling Octave from command line without messing up the system.
    # Note that 'win32' stands for both Windows 32-bit and 64-bit.
    if 'win32' in sys.platform:
        print('SEARCH\tfor Octave folder from C:\\ (can take some time)')
        lookfor = 'octave.bat'
        for root, dirs, files in os.walk('C:\\'):
            if lookfor in files:
                break
        copy_file('code-experiments/build/matlab/octave_coco.bat.in', join(root, 'octave_coco.bat'))

    # amalgamate, copy, and build
    build_octave()
    if 'win32' in sys.platform:
        run('code-experiments/build/matlab',
            ['octave_coco.bat', '--no-gui', 'exampleexperiment.m'], verbose=_verbosity)
    else:
        run('code-experiments/build/matlab',
            ['octave', '--no-gui', 'exampleexperiment.m'], verbose=_verbosity)


def test_octave():
    """ Builds and runs the test in Octave, which is equal to the example experiment """
    build_octave()
    try:
        if 'win32' in sys.platform:
            run('code-experiments/build/matlab',
                ['octave_coco.bat', '--no-gui', 'exampleexperiment.m'],
                verbose=_verbosity)
        else:
            run('code-experiments/build/matlab',
                ['octave', '--no-gui', 'exampleexperiment.m'], verbose=_verbosity)
    except subprocess.CalledProcessError:
        sys.exit(-1)


def build_octave_sms():
    """Builds the SMS-EMOA in Octave """
    global RELEASE
    destination_folder = 'code-experiments/examples/bbob-biobj-matlab-smsemoa'
    # amalgamate and copy files
    amalgamate(CORE_FILES + ['code-experiments/src/coco_runtime_c.c'],
               join(destination_folder, 'coco.c'), RELEASE,
               {"COCO_VERSION": git_version(pep440=True)})
    expand_file('code-experiments/src/coco.h', join(destination_folder, 'coco.h'),
                {'COCO_VERSION': git_version(pep440=True)})
    for f in MATLAB_FILES:
        copy_file(join('code-experiments/build/matlab/', f), join(destination_folder, f))
    write_file(git_revision(), join(destination_folder, "REVISION"))
    write_file(git_version(), join(destination_folder, "VERSION"))
    copy_file('code-experiments/build/matlab/cocoCall.c', join(destination_folder, 'cocoCall.c'))
    # compile
    if 'win32' in sys.platform:
        run(destination_folder, ['octave_coco.bat', '--no-gui', 'setup.m'])
    else:
        run(destination_folder, ['octave', '--no-gui', 'setup.m'])


def run_octave_sms():
    """ Builds and runs the SMS-EMOA in Octave

        Note: does not work yet with all Windows/Octave versions.
    """

    print('CLEAN\tmex files from code-experiments/examples/bbob-biobj-matlab-smsemoa/')
    destination_folder = 'code-experiments/examples/bbob-biobj-matlab-smsemoa'
    # remove the mex files for a clean compilation first
    for filename in glob.glob(join(destination_folder, '*.mex*')):
        os.remove(filename)
    # amalgamate, copy, and build
    build_octave_sms()
    wait_for_compilation_to_finish(join(destination_folder, 'paretofront'))
    # run after compilation finished
    if 'win32' in sys.platform:
        run(destination_folder,
            ['octave_coco.bat', '-nogui', 'run_smsemoa_on_bbob_biobj.m'],
            verbose=_verbosity)
    else:
        run(destination_folder,
            ['octave', '-nogui', 'run_smsemoa_on_bbob_biobj.m'],
            verbose=_verbosity)

################################################################################
## Java
def build_java():
    """ Builds the example experiment in Java """
    global RELEASE
    amalgamate(CORE_FILES + ['code-experiments/src/coco_runtime_c.c'],
               'code-experiments/build/java/coco.c', RELEASE,
               {"COCO_VERSION": git_version(pep440=True)})
    expand_file('code-experiments/src/coco.h', 'code-experiments/build/java/coco.h',
                {'COCO_VERSION': git_version(pep440=True)})
    write_file(git_revision(), "code-experiments/build/java/REVISION")
    write_file(git_version(), "code-experiments/build/java/VERSION")
<<<<<<< HEAD
    run('code-experiments/build/java', ['javac', '-classpath', '.', 'CocoJNI.java'], verbose=_verbosity)
    run('code-experiments/build/java', ['javah', '-classpath', '.', 'CocoJNI'], verbose=_verbosity)
=======

    javacpath = executable_path('javac')
    javahpath = executable_path('javah')
    if javacpath and javahpath:
        run('code-experiments/build/java', ['javac', 'CocoJNI.java'], verbose=_verbosity)
        run('code-experiments/build/java', ['javah', 'CocoJNI'], verbose=_verbosity)
    elif javacpath:
        run('code-experiments/build/java', ['javac', '-h', '.', 'CocoJNI.java'], verbose=_verbosity)
    else:
        raise RuntimeError('Can not find javac path!')

>>>>>>> c19a05cf

    # Finds the path to the headers jni.h and jni_md.h (platform-dependent)
    # and compiles the CocoJNI library (compiler-dependent). So far, only
    # the following cases are covered:

    # 1. Windows with Cygwin (both 64-bit)
    # Note that 'win32' stands for both Windows 32-bit and 64-bit.
    # Since platform 'cygwin' does not work as expected, we need to look for it in the PATH.
    if ('win32' in sys.platform) and ('cygwin' in os.environ['PATH']):
        jdkpath = check_output(['where', 'javac'], stderr=STDOUT,
                               env=os.environ, universal_newlines=True)
        jdkpath1 = jdkpath.split("bin")[0] + 'include'
        jdkpath2 = jdkpath1 + '\\win32'

        if '64' in platform.machine():
            run('code-experiments/build/java', ['x86_64-w64-mingw32-gcc', '-I', jdkpath1, '-I',
                                                jdkpath2, '-shared', '-o', 'CocoJNI.dll',
                                                'CocoJNI.c'], verbose=_verbosity)

            # 2. Windows with Cygwin (both 32-bit)
        elif '32' in platform.machine() or 'x86' in platform.machine():
            run('code-experiments/build/java', ['i686-w64-mingw32-gcc', '-Wl,--kill-at', '-I',
                                                jdkpath1, '-I', jdkpath2, '-shared', '-o',
                                                'CocoJNI.dll', 'CocoJNI.c'], verbose=_verbosity)

    # 3. Windows without Cygwin
    elif ('win32' in sys.platform) and ('cygwin' not in os.environ['PATH']):
        jdkpath = check_output(['where', 'javac'], stderr=STDOUT,
                               env=os.environ, universal_newlines=True)
        jdkpath1 = jdkpath.split("bin")[0] + 'include'
        jdkpath2 = jdkpath1 + '\\win32'
        run('code-experiments/build/java',
            ['gcc', '-Wl,--kill-at', '-I', jdkpath1, '-I', jdkpath2,
             '-shared', '-o', 'CocoJNI.dll', 'CocoJNI.c'],
            verbose=_verbosity)

    # 4. Linux
    elif 'linux' in sys.platform:
        # bad bad bad...
        #jdkpath = check_output(['locate', 'jni.h'], stderr=STDOUT,
        #                       env=os.environ, universal_newlines=True)
        #jdkpath1 = jdkpath.split("jni.h")[0]
        # better
        jdkhome = os.environ.get('JAVA_HOME') or os.environ.get('JDK_HOME')
        if not jdkhome:
            javapath = executable_path('java')
            if not javapath:
                raise RuntimeError('Can not find Java executable')
            jdkhome = abspath(join(javapath, os.pardir, os.pardir))
            if os.path.basename(jdkhome) == 'jre':
                jdkhome = join(jdkhome, os.pardir)

        jdkpath1 = join(jdkhome, 'include')
        jdkpath2 = jdkpath1 + '/linux'
        run('code-experiments/build/java',
            ['gcc', '-I', jdkpath1, '-I', jdkpath2, '-c', 'CocoJNI.c'],
            verbose=_verbosity)
        run('code-experiments/build/java',
            ['gcc', '-I', jdkpath1, '-I', jdkpath2, '-o',
             'libCocoJNI.so', '-fPIC', '-shared', 'CocoJNI.c'],
            verbose=_verbosity)

    # 5. Mac
    elif 'darwin' in sys.platform:
        jdkversion = check_output(['javac', '-version'], stderr=STDOUT,
                                  env=os.environ, universal_newlines=True)
        jdkversion = jdkversion.split()[1]
        jdkpath = '/System/Library/Frameworks/JavaVM.framework/Headers'
        jdkpath1 = ('/Library/Java/JavaVirtualMachines/jdk' +
                    jdkversion + '.jdk/Contents/Home/include')
        jdkpath2 = jdkpath1 + '/darwin'
        run('code-experiments/build/java',
            ['gcc', '-I', jdkpath, '-I', jdkpath1, '-I', jdkpath2, '-c', 'CocoJNI.c'],
            verbose=_verbosity)
        run('code-experiments/build/java',
            ['gcc', '-dynamiclib', '-o', 'libCocoJNI.jnilib', 'CocoJNI.o'],
            verbose=_verbosity)

    run('code-experiments/build/java', ['javac', '-classpath', '.', 'Problem.java'], verbose=_verbosity)
    run('code-experiments/build/java', ['javac', '-classpath', '.', 'Benchmark.java'], verbose=_verbosity)
    run('code-experiments/build/java', ['javac', '-classpath', '.', 'Observer.java'], verbose=_verbosity)
    run('code-experiments/build/java', ['javac', '-classpath', '.', 'Suite.java'], verbose=_verbosity)
    run('code-experiments/build/java', ['javac', '-classpath', '.', 'ExampleExperiment.java'], verbose=_verbosity)


def run_java():
    """ Builds and runs the example experiment in Java """
    build_java()
    try:
        run('code-experiments/build/java',
            ['java', '-Djava.library.path=.', '-classpath', '.', 'ExampleExperiment'],
            verbose=_verbosity)
    except subprocess.CalledProcessError:
        sys.exit(-1)


def test_java():
    """ Builds and runs the test in Java, which is equal to the example experiment """
    build_java()
    try:
        run('code-experiments/build/java',
            ['java', '-Djava.library.path=.', '-classpath', '.', 'ExampleExperiment'],
            verbose=_verbosity)
    except subprocess.CalledProcessError:
        sys.exit(-1)


################################################################################
## Post processing
def test_postprocessing(all_tests=False, package_install_option=[]):
    install_postprocessing(package_install_option = package_install_option)
    try:
        if all_tests:
            # run example experiment to have a recent data set to postprocess:
            build_python(package_install_option=package_install_option)
            python('code-experiments/build/python/', ['-c', '''
from __future__ import print_function
try:
    import example_experiment as ee
except Exception as e:
    print(e)
ee.SOLVER = ee.random_search  # which is default anyway
for ee.suite_name, ee.observer_options['result_folder'] in [
        ["bbob-biobj", "RS-bi"],  # use a short path for Jenkins
        ["bbob", "RS-bb"],
        ["bbob-constrained", "RS-co"],
        ["bbob-largescale", "RS-la"],
        ["bbob-mixint", "RS-mi"],
        ["bbob-biobj-mixint", "RS-bi-mi"]
    ]:
    print("  suite %s" % ee.suite_name, end=' ')  # these prints are swallowed
    if ee.suite_name in ee.cocoex.known_suite_names:
        print("testing into folder %s" % ee.observer_options['result_folder'])
        ee.main()
    else:
        print("is not known")
                '''], verbose=_verbosity)
            # now run all tests
            python('code-postprocessing/cocopp',
                   ['test.py', 'all', sys.executable], verbose=_verbosity)
        else:
            python('code-postprocessing/cocopp', ['test.py', sys.executable],
                   verbose=_verbosity)
        
        # also run the doctests in aRTAplots/generate_aRTA_plot.py:
        python('code-postprocessing/aRTAplots', ['generate_aRTA_plot.py'], verbose=_verbosity)
    except subprocess.CalledProcessError:
        sys.exit(-1)
    finally:
        # always remove folder of previously run experiments:
        for s in ['bi', 'bb', 'co', 'la', 'mi', 'bi-mi']:
            shutil.rmtree('code-experiments/build/python/exdata/RS-' + s,
                          ignore_errors=True)


def verify_postprocessing(package_install_option = []):
    install_postprocessing(package_install_option = package_install_option)
    # This is not affected by the _verbosity value. Verbose should always be True.
    python('code-postprocessing/cocopp', ['preparehtml.py', '-v'], verbose=True)


################################################################################
## Pre-processing
def install_preprocessing(package_install_option = []):
    global RELEASE
    expand_file(join('code-preprocessing/archive-update', 'setup.py.in'),
                join('code-preprocessing/archive-update', 'setup.py'),
                {'COCO_VERSION': git_version(pep440=True)})
    build_python(package_install_option = package_install_option)
    amalgamate(CORE_FILES + ['code-experiments/src/coco_runtime_c.c'],
               'code-preprocessing/archive-update/interface/coco.c', RELEASE,
               {"COCO_VERSION": git_version(pep440=True)})
    expand_file('code-experiments/src/coco.h', 'code-preprocessing/archive-update/interface/coco.h',
                {'COCO_VERSION': git_version(pep440=True)})
    python('code-preprocessing/archive-update',
           ['setup.py', 'install'] + package_install_option,
           verbose=_verbosity, custom_exception_handler=install_error)


def test_preprocessing(package_install_option = []):
    install_preprocessing(package_install_option = package_install_option)
    python('code-preprocessing/archive-update', ['-m', 'pytest'], verbose=_verbosity)
    python('code-preprocessing/log-reconstruction', ['-m', 'pytest'], verbose=_verbosity)


################################################################################
## Global
def build(package_install_option = []):
    builders = [
        build_c,
        # build_matlab,
        build_python(package_install_option = package_install_option),
        build_java,
    ]
    for builder in builders:
        try:
            builder()
        except:
            failed = str(builder)
            print("============")
            print('   ERROR: %s failed, call "./do.py %s" individually'
                  % (failed, failed[failed.find('build_'):].split()[0]) +
                  ' for a more detailed error report')
            print("============")


def run_all(package_install_option = []):
    run_c()
    run_java()
    run_python(package_install_option = package_install_option)


def test(package_install_option = []):
    test_c()
    test_java()
    test_python(package_install_option = package_install_option)


def verbose(args):
    """Calls main(args) in verbose mode for additional output"""
    global _verbosity
    _verbosity = True
    main(args)
    _verbosity = False

def quiet(args):
    """Calls main(args) in quiet mode for less output during c builds"""
    global _build_verbosity
    _build_verbosity = False
    main(args)
    _build_verbosity = True

def silent(args):
    """calls `main(args)` with redirected output to keep the console clean"""
    # redirect stdout and call main
    filename = '_check_output'
    raised = None
    stdout = sys.stdout

    with open(filename, 'w') as out:
        sys.stdout = out
        try:
            main(args)
        except BaseException as raised:
            pass
    sys.stdout = stdout

    # check whether an error occured
    error = False
    for line in open(filename, 'r').readlines():
        if line.startswith('ERR') or not line[0] in 'ABCDEFGHIJKLMNOPQRSTUVWXYZ':
            error = True
            break
    if error:
        for line in open(filename, 'r').readlines():
            print(line, end="")
    if raised:
        raise raised


def help():
    print("""COCO framework bootstrap tool. Version %s

Usage: do.py <command> <arguments>

If you want to get going as quickly as possible do once

   python do.py run-<your-language>

and

    python do.py install-postprocessing

and you are all set.

Available commands for users:

  build-c                 - Build C module
  build-java              - Build Java module
  build-matlab            - Build Matlab module
  build-matlab-sms        - Build SMS-EMOA example in Matlab
  build-octave            - Build Matlab module in Octave
  build-python            - Build Python modules (see NOTE below)
  install-postprocessing  - Install postprocessing (see NOTE below)

  run-c                   - Build and run example experiment in C
  run-java                - Build and run example experiment in Java
  run-matlab              - Build and run example experiment in MATLAB
  run-matlab-sms          - Build and run SMS-EMOA on bbob-biobj suite in
                            MATLAB
  run-octave              - Build and run example experiment in Octave
  run-python              - Build and install COCO module and then run the
                            example experiment in Python. The optional
                            parameter "and-test" also runs the tests of
                            `coco_test.py` (see NOTE below)

Available commands for developers:

  build                   - Build C, Java and Python modules (see NOTE below)
  run                     - Run example experiments in C, Java and Python (see
                            NOTE below)
  silent cmd ...          - Calls "do.py cmd ..." and remains silent if no
                            error occurs
  verbose cmd ...         - Calls "do.py cmd ..." and shows more output
  test                    - Test C, Java and Python modules (see NOTE below)

  run-sandbox-python      - Run a Python script with installed COCO module
                            Takes a single argument(name of Python script file)

  test-c                  - Build and run unit tests, integration tests
                            and an example experiment test in C
  test-c-unit             - Build and run unit tests in C
  test-c-integration      - Build and run integration tests in C
  test-c-example          - Build and run an example experiment test in C
  test-java               - Build and run a test in Java
  test-python             - Build and run minimal test of Python module
  test-octave             - Build and run example experiment in Octave
  test-postprocessing     - Runs some of the post-processing tests (see NOTE
                            below)
  test-postprocessing-all - Runs all of the post-processing tests [needs access
                            to the internet] (see NOTE below)
  test-suites             - Runs regression test on all benchmark suites
  verify-postprocessing   - Checks if the generated html is up-to-date (see
                            NOTE below)
  leak-check              - Check for memory leaks in C
  
  install-preprocessing   - Install preprocessing (user-locally) (see NOTE
                            below)
  test-preprocessing      - Runs preprocessing tests [needs access to the
                            internet] (see NOTE below)
  
NOTE: These commands install Python packages to the global site packages by
      by default. This behavior can be modified by providing one of the
      following arguments.
  
       install-user       - Installs under the user directory
       install-home=<dir> - Installs under the specified home directory

To build a release version which does not include debugging information in the
amalgamations set the environment variable COCO_RELEASE to 'true'.
""" % git_version(pep440=True))


def main(args):
    if len(args) < 1:
        help()
        sys.exit(0)
    cmd = args[0].replace('_', '-').lower()
    also_test_python = False
    package_install_option = []
    for arg in args[1:]:
        if arg == 'and-test':
            also_test_python = True
        elif arg in ('install-user', '--user'):
            package_install_option = ['--user']
        elif arg[:13] == 'install-home=':
            package_install_option = ['--home=' + arg[13:]]
    if cmd == 'build': build(package_install_option = package_install_option)
    elif cmd == 'run': run_all(package_install_option = package_install_option)
    elif cmd == 'test': test(package_install_option = package_install_option)
    elif cmd == 'build-c': build_c()
    elif cmd == 'build-java': build_java()
    elif cmd == 'build-matlab': build_matlab()
    elif cmd == 'build-matlab-sms': build_matlab_sms()
    elif cmd == 'build-octave': build_octave()
    elif cmd == 'build-octave-sms': build_octave_sms()
    elif cmd == 'build-python': build_python(package_install_option = package_install_option)
    elif cmd == 'install-postprocessing': install_postprocessing(package_install_option = package_install_option)
    elif cmd == 'run-c': run_c()
    elif cmd == 'run-java': run_java()
    elif cmd == 'run-matlab': run_matlab()
    elif cmd == 'run-matlab-sms': run_matlab_sms()
    elif cmd == 'run-octave': run_octave()
    elif cmd == 'run-octave-sms': run_octave_sms()
    elif cmd == 'run-python': run_python(also_test_python, package_install_option = package_install_option)
    elif cmd == 'quiet': quiet(args[1:])
    elif cmd == 'silent': silent(args[1:])
    elif cmd == 'verbose': verbose(args[1:])
    elif cmd == 'test-c': test_c()
    elif cmd == 'test-c-unit': test_c_unit()
    elif cmd == 'test-c-integration': test_c_integration()
    elif cmd == 'test-c-example': test_c_example()
    elif cmd == 'test-java': test_java()
    elif cmd == 'test-python': test_python()
    elif cmd == 'test-octave': test_octave()
    elif cmd == 'test-postprocessing': test_postprocessing(all_tests = False, package_install_option = package_install_option)
    elif cmd == 'test-postprocessing-all': test_postprocessing(all_tests = True, package_install_option = package_install_option)
    elif cmd == 'test-suites': test_suites(args[1:])
    elif cmd == 'verify-postprocessing': verify_postprocessing(package_install_option = package_install_option)
    elif cmd == 'leak-check': leak_check()
    elif cmd == 'install-preprocessing': install_preprocessing(package_install_option = package_install_option)
    elif cmd == 'test-preprocessing': test_preprocessing(package_install_option = package_install_option)
    else: help()


if __name__ == '__main__':
    RELEASE = os.getenv('COCO_RELEASE', 'false') == 'true'
    main(sys.argv[1:])<|MERGE_RESOLUTION|>--- conflicted
+++ resolved
@@ -14,7 +14,6 @@
 import platform
 import time
 import glob
-import stat
 
 
 ## Change to the root directory of repository and add our tools/
@@ -125,6 +124,31 @@
 
 def build_c_unit_tests():
     """ Builds unit tests in C """
+    library_path = 'code-experiments/test/unit-test/lib'
+    library_dir = ''
+    file_name = ''
+    if 'win32' in sys.platform:
+        file_name = 'cmocka.dll'
+        if '64' in platform.machine():
+            library_dir = 'win64'
+        elif ('32' in platform.machine()) or ('x86' in platform.machine()):
+            if 'cygwin' in os.environ['PATH']:
+                library_dir = 'win32_cygwin'
+            else:
+                library_dir = 'win32_mingw'
+    elif 'linux' in sys.platform:
+        file_name = 'libcmocka.so'
+        if 'Ubuntu' in platform.linux_distribution():
+            library_dir = 'linux_ubuntu'
+        elif 'Fedora' in platform.linux_distribution():
+            library_dir = 'linux_fedora'
+    elif 'darwin' in sys.platform:  # Mac
+        library_dir = 'macosx'
+        file_name = 'libcmocka.dylib'
+
+    if len(library_dir) > 0:
+        copy_file(os.path.join(library_path, library_dir, file_name),
+                  os.path.join('code-experiments/test/unit-test', file_name))
     copy_file('code-experiments/build/c/coco.c', 'code-experiments/test/unit-test/coco.c')
     expand_file('code-experiments/src/coco.h', 'code-experiments/test/unit-test/coco.h',
                 {'COCO_VERSION': git_version(pep440=True)})
@@ -620,22 +644,17 @@
                 {'COCO_VERSION': git_version(pep440=True)})
     write_file(git_revision(), "code-experiments/build/java/REVISION")
     write_file(git_version(), "code-experiments/build/java/VERSION")
-<<<<<<< HEAD
-    run('code-experiments/build/java', ['javac', '-classpath', '.', 'CocoJNI.java'], verbose=_verbosity)
-    run('code-experiments/build/java', ['javah', '-classpath', '.', 'CocoJNI'], verbose=_verbosity)
-=======
 
     javacpath = executable_path('javac')
     javahpath = executable_path('javah')
     if javacpath and javahpath:
-        run('code-experiments/build/java', ['javac', 'CocoJNI.java'], verbose=_verbosity)
-        run('code-experiments/build/java', ['javah', 'CocoJNI'], verbose=_verbosity)
+        run('code-experiments/build/java', ['javac', '-classpath', '.', 'CocoJNI.java'], verbose=_verbosity)
+        run('code-experiments/build/java', ['javah', '-classpath', '.', 'CocoJNI'], verbose=_verbosity)
     elif javacpath:
         run('code-experiments/build/java', ['javac', '-h', '.', 'CocoJNI.java'], verbose=_verbosity)
     else:
         raise RuntimeError('Can not find javac path!')
 
->>>>>>> c19a05cf
 
     # Finds the path to the headers jni.h and jni_md.h (platform-dependent)
     # and compiles the CocoJNI library (compiler-dependent). So far, only
@@ -714,11 +733,11 @@
             ['gcc', '-dynamiclib', '-o', 'libCocoJNI.jnilib', 'CocoJNI.o'],
             verbose=_verbosity)
 
-    run('code-experiments/build/java', ['javac', '-classpath', '.', 'Problem.java'], verbose=_verbosity)
-    run('code-experiments/build/java', ['javac', '-classpath', '.', 'Benchmark.java'], verbose=_verbosity)
-    run('code-experiments/build/java', ['javac', '-classpath', '.', 'Observer.java'], verbose=_verbosity)
-    run('code-experiments/build/java', ['javac', '-classpath', '.', 'Suite.java'], verbose=_verbosity)
-    run('code-experiments/build/java', ['javac', '-classpath', '.', 'ExampleExperiment.java'], verbose=_verbosity)
+    run('code-experiments/build/java', ['javac', 'Problem.java'], verbose=_verbosity)
+    run('code-experiments/build/java', ['javac', 'Benchmark.java'], verbose=_verbosity)
+    run('code-experiments/build/java', ['javac', 'Observer.java'], verbose=_verbosity)
+    run('code-experiments/build/java', ['javac', 'Suite.java'], verbose=_verbosity)
+    run('code-experiments/build/java', ['javac', 'ExampleExperiment.java'], verbose=_verbosity)
 
 
 def run_java():
@@ -726,7 +745,7 @@
     build_java()
     try:
         run('code-experiments/build/java',
-            ['java', '-Djava.library.path=.', '-classpath', '.', 'ExampleExperiment'],
+            ['java', '-Djava.library.path=.', 'ExampleExperiment'],
             verbose=_verbosity)
     except subprocess.CalledProcessError:
         sys.exit(-1)
@@ -737,7 +756,7 @@
     build_java()
     try:
         run('code-experiments/build/java',
-            ['java', '-Djava.library.path=.', '-classpath', '.', 'ExampleExperiment'],
+            ['java', '-Djava.library.path=.', 'ExampleExperiment'],
             verbose=_verbosity)
     except subprocess.CalledProcessError:
         sys.exit(-1)
@@ -790,7 +809,6 @@
             shutil.rmtree('code-experiments/build/python/exdata/RS-' + s,
                           ignore_errors=True)
 
-
 def verify_postprocessing(package_install_option = []):
     install_postprocessing(package_install_option = package_install_option)
     # This is not affected by the _verbosity value. Verbose should always be True.
@@ -819,7 +837,6 @@
     install_preprocessing(package_install_option = package_install_option)
     python('code-preprocessing/archive-update', ['-m', 'pytest'], verbose=_verbosity)
     python('code-preprocessing/log-reconstruction', ['-m', 'pytest'], verbose=_verbosity)
-
 
 ################################################################################
 ## Global
